--- conflicted
+++ resolved
@@ -642,15 +642,15 @@
     genderDifferences: ["model"],
   },
 
-<<<<<<< HEAD
   jirachi: {
     skins: {
       christmas: ["model", "texture", "shiny_texture"],
-=======
+    }
+  },
+  
   sableye: {
     skins: {
       sculk: ["model", "texture", "shiny_texture"],
->>>>>>> 533d0e84
     },
   },
 
@@ -1118,15 +1118,15 @@
     animatedTextureConfig: [2, 8],
   },
 
-<<<<<<< HEAD
   toxapex: {
     skins: {
       christmas: ["model", "texture", "shiny_texture"],
-=======
+    }
+  },
+  
   zeraora: {
     skins: {
       mjolnirsoul: ["model", "texture", "shiny_texture", "animations"],
->>>>>>> 533d0e84
     },
   },
 
