import type {
  AnimatedTextureConfig,
  PokemonAppearanceDifferences,
  PokemonTypeId,
  ParticleEffectId,
  PokemonSkinOptionObject,
  MaterialId,
} from "../types";

/**
 * Defines customization options for a Pokémon skin.
 * Use the array form for simple skins that only need different assets.
 * Use the object form when you need custom animations or particle effects that are specific to the skin.
 */
export type PokemonSkinOption =
  | PokemonAppearanceDifferences
  | PokemonSkinOptionObject;

export interface PokemonCustomization {
  /**
   * An object that contains the skins for the pokemon.
   * The key is a typeId of the skin that will suffix the pokemon typeId.
   *
   * @example @key "halloween" - Which if the pokemon is sandshrew, the typeId will be "sandshrewhalloween"
   *
   * An array of differences that this skin will require to display properly.
   * For example, Pikachu-Witch will need a different model, and therefore texture, to display the hat.
   * Which means it should be mapped to: ["model", "texture"].
   * Also if this skin uses a different sound, sprite, or animation, it should be added here.
   */
  skins?: { [key: string]: PokemonSkinOption };
  /**
   * If the pokemon has a different look based on what gender it is.
   */
  genderDifferences?: PokemonAppearanceDifferences;
  /**
   * If this appearance uses a animated texture to display.
   * Map to a animated texture config.
   * This applies to the default form and all skins unless a skin defines its own animatedTextureConfig.
   */
  animatedTextureConfig?: AnimatedTextureConfig;
  /**
   * The material to use for this Pokémon's default appearance.
   * Accepts any vanilla material or a custom material id defined in materials/*.material.
   * Skins may override this with their own material.
   *
   * NOTE: If this Pokémon also uses an animated texture {@link animatedTextureConfig}, and you
   * set a custom material here, that custom material must support animated textures.
   * To do so, inherit/add the animated texture define 'USE_UV_ANIM' in your material.
   */
  material?: MaterialId;
  /**
   * An array of particle effects this pokemon uses in its animations
   * Where the effect ID will be the second string after the split of ":"
   * This applies to the default form and all skins unless a skin defines its own animationParticleEffects.
   *
   * @example "pokeb:poison_smoke" -> poison_smoke: "pokeb:poison_smoke"
   */
  animationParticleEffects?: ParticleEffectId[];
  /**
   * Inherits the customization of the pokemon typeId.
   */
  inherits?: Partial<
    Record<PokemonAppearanceDifferences[number], PokemonTypeId>
  >;
}

/**
 * Pokemon Customizations:
 *
 * This file is supposed to be the place where all resource sided customizations on pokemon
 * lives. For example, if a pokemon has an animated texture, has a different look based on
 * its gender and even for defining skins for each pokemon.
 *
 * If a pokemon in this list, it requires some type of customization out of the norm.
 * Which will be handled by the pokemon generator.
 */
export const PokemonCustomizations: Partial<{
  [key in PokemonTypeId]: PokemonCustomization;
}> = {
  // ======================== GEN 1 ========================

  charmander: {
    animationParticleEffects: ["pokeb:tail_flame"],
  },

  dewgong: {
    animationParticleEffects: ["pokeb:splash"],
  },

  dugtrio: {
    skins: {
      independence: ["model", "texture"],
    },
  },

  wailord: {
    skins: {
      independence: ["model", "texture", "shiny_texture"],
    },
  },

  torterra: {
    skins: {
      stpatrick: {
        differences: [
          "model",
          "texture",
          "shiny_texture",
          "animation_ground_idle",
          "animation_walking",
          "animation_water_idle",
          "animation_swimming",
          "animation_sleeping",
          "animation_attack",
          "animation_faint",
        ],
        animatedTextureConfig: [3, 8],
      },
    },
  },

  /** Female's flower has a visible gynoecium */
  venusaur: {
    genderDifferences: ["model"],
  },

  /** Female has black (purple in Gen V) spots on her lower wings */
  butterfree: {
    genderDifferences: ["texture"],
  },

  /** Female has smaller whiskers */
  rattata: {
    genderDifferences: ["model"],
  },
  raticate: {
    genderDifferences: ["model"],
  },

  /** Female tail lacks a point and is smaller */
  raichu: {
    genderDifferences: ["texture"],
  },

  ponyta: {
    animatedTextureConfig: [3, 8],
  },
  rapidash: {
    animatedTextureConfig: [3, 8],
  },

  /** Female's tail ends in upper half of heart (Gen IV+) */
  pikachu: {
    skins: {
      witch: ["texture"],
      captin: ["texture"],
      santa: ["texture"],
      detective: ["texture"],
      doll: ["texture"],
    },
    genderDifferences: ["texture"],
  },
  pikachualola: {
    genderDifferences: ["texture"],
  },
  pikachuhoenn: {
    genderDifferences: ["texture"],
  },
  pikachuoriginal: {
    genderDifferences: ["texture"],
  },

  sandshrew: {
    skins: {
      halloween: ["model", "texture"],
    },
  },
  sandslash: {
    skins: {
      halloween: ["model", "texture"],
    },
  },

  /** Female has smaller fangs */
  zubat: {
    genderDifferences: ["model"],
  },
  golbat: {
    genderDifferences: ["model"],
  },

  spinda: {
    skins: {
      bow_ties: ["texture", "shiny_texture"],
      face_scar: ["texture", "shiny_texture"],
      doublegangar: ["texture", "shiny_texture"],
      dots: ["texture", "shiny_texture"],
      glasses: ["texture", "shiny_texture"],
      eyebrows: ["texture", "shiny_texture"],
      small_king: ["texture", "shiny_texture"],
      heart: ["texture", "shiny_texture"],
    },
  },

  /** Female has one large spot per petal */
  gloom: {
    genderDifferences: ["texture"],
  },
  vileplume: {
    genderDifferences: ["texture"],
  },

  /** Female has a smaller mustache */
  kadabra: {
    genderDifferences: ["texture"],
  },
  alakazam: {
    genderDifferences: ["texture"],
  },

  /** Female has a beige neck */
  doduo: {
    genderDifferences: ["texture"],
  },
  dodrio: {
    genderDifferences: ["texture"],
  },

  /** Female has a longer collar fur */
  hypno: {
    genderDifferences: ["texture"],
  },

  /** Female horn slightly shorter */
  rhyhorn: {
    genderDifferences: ["model"],
  },
  rhydon: {
    genderDifferences: ["model"],
  },

  /** Female's horn is shorter */
  goldeen: {
    genderDifferences: ["model"],
  },
  /* Female's horn is shorter */
  seaking: {
    genderDifferences: ["model"],
  },

  /** Female abdomen larger/more rounded */
  scyther: {
    genderDifferences: ["model", "texture", "shiny_texture"],
  },

  /** Female whiskers white */
  magikarp: {
    genderDifferences: ["texture"],
  },
  /* Female has white whiskers, male has blue whiskers */
  gyarados: {
    genderDifferences: ["texture"],
  },
  gyaradosmega: {
    genderDifferences: ["texture"],
  },

  /** Female has different tail pattern */
  eevee: {
    genderDifferences: ["texture"],
  },

  mew: {
    skins: {
      christmas: ["model", "texture"],
      shadow: ["model", "texture", "shiny_texture"],
    },
  },
  mewtwo: {
    skins: {
      shadow: ["texture"],
      armored: ["texture"],
    },
  },
  mewtwomegax: {
    skins: {
      shadow: ["texture"],
    },
  },
  mewtwomegay: {
    skins: {
      shadow: ["texture"],
    },
  },

  meowscarada: {
    skins: {
      valentine: ["model", "texture"],
    },
  },

  koffing: {
    animationParticleEffects: ["pokeb:poison_smoke"],
  },

  weezing: {
    animationParticleEffects: ["pokeb:poison_smoke"],
  },

  ditto: {
    skins: {
      slimeking: ["model", "texture", "shiny_texture", "animations"],
      venom: ["model", "texture", "shiny_texture", "animations"],
    },
  },

  caterpie: {
    skins: {
      king: ["model", "texture", "shiny_texture"],
    },
  },

  dragonite: {
    skins: {
      christmas: ["model", "texture", "shiny_texture"],
    },
  },

  // ======================== GEN 2 ========================

  celebi: {
    skins: {
      halloween: ["model", "texture", "shiny_texture"],
    },
  },

  vivillon: {
    skins: {
      archipelago: ["texture"],
      continental: ["texture"],
      elegant: ["texture"],
      garden: ["texture"],
      high_plains: ["texture"],
      icy_snow: ["texture"],
      jungle: ["texture"],
      marine: ["texture"],
      modern: ["texture"],
      monsoon: ["texture"],
      ocean: ["texture"],
      polar: ["texture"],
      river: ["texture"],
      sandstorm: ["texture"],
      savanna: ["texture"],
      sun: ["texture"],
      tundra: ["texture"],
      valentine: ["texture"],
    },
  },

  /** Female's body has a larger yellow section */
  girafarig: {
    genderDifferences: ["model"],
  },

  /** Male has longer antennae */
  meganium: {
    genderDifferences: ["model"],
  },

  /** Male has three yellow body stripes */
  xatu: {
    genderDifferences: ["model"],
  },

  /** Female's head branch is smaller */
  sudowoodo: {
    genderDifferences: ["model"],
  },

  /** Female has smaller red cheeks */
  politoed: {
    genderDifferences: ["model"],
  },

  /** Male has shorter head fur */
  aipom: {
    genderDifferences: ["model"],
  },

  /** Female's hate-like plumage is smaller */
  murkrow: {
    genderDifferences: ["model"],
  },

  /** Female has smaller tail stinger */
  gligar: {
    genderDifferences: ["model"],
  },

  /** Male lacks an outer tooth on each side */
  steelix: {
    genderDifferences: ["model"],
  },

  /** Female abdomen larger */
  scizor: {
    genderDifferences: ["model", "texture", "shiny_texture"],
    skins: {
      ranger: ["model", "texture", "shiny_texture", "animations"],
    },
  },

  /** Female's horn heart-shaped */
  heracross: {
    genderDifferences: ["model"],
  },
  heracrossmega: {
    genderDifferences: ["model"],
  },

  /** Female's left ear shorter */
  sneasel: {
    genderDifferences: ["texture"],
  },
  sneaselhisui: {
    genderDifferences: ["texture"],
  },

  /** Female has longer shoulder fur */
  ursaring: {
    genderDifferences: ["texture"],
  },

  /** Female has lipstick-like mouth */
  wobbuffet: {
    genderDifferences: ["texture"],
  },

  /** Female has smaller suction cups */
  octillery: {
    genderDifferences: ["texture"],
  },

  /** Female antennae shorter */
  ledyba: {
    genderDifferences: ["texture"],
  },
  ledian: {
    genderDifferences: ["texture"],
  },

  /** Female has one gill branch */
  wooper: {
    genderDifferences: ["texture"],
  },
  /** Female has smaller dorsal ridge */
  quagsire: {
    genderDifferences: ["texture"],
  },

  /** Female has smaller tusk */
  piloswine: {
    genderDifferences: ["model", "texture"],
  },

  /** Female has smaller horns */
  houndoom: {
    genderDifferences: ["texture"],
    skins: {
      independence: ["texture"],
    },
  },

  cubone: {
    skins: {
      independence: [
        "model",
        "texture",
        "shiny_texture",
        "animation_ground_idle",
        "animation_water_idle",
        "animation_sleeping",
        "animation_walking",
        "animation_swimming",
        "animation_attack",
        "animation_faint",
      ],
    },
  },

  /** Female has shorter tusks */
  donphan: {
    genderDifferences: ["texture"],
  },

  unown: {
    skins: {
      b: ["model", "texture"],
      c: ["model", "texture"],
      d: ["model", "texture"],
      e: ["model", "texture"],
      f: ["model", "texture"],
      g: ["model", "texture"],
      h: ["model", "texture"],
      i: ["model", "texture"],
      j: ["model", "texture"],
      k: ["model", "texture"],
      l: ["model", "texture"],
      m: ["model", "texture"],
      n: ["model", "texture"],
      o: ["model", "texture"],
      p: ["model", "texture"],
      q: ["model", "texture"],
      r: ["model", "texture"],
      s: ["model", "texture"],
      t: ["model", "texture"],
      u: ["model", "texture"],
      v: ["model", "texture"],
      w: ["model", "texture"],
      x: ["model", "texture"],
      y: ["model", "texture"],
      z: ["model", "texture"],
      exclamation: ["model", "texture"],
      question: ["model", "texture"],
    },
  },

  lugia: {
    skins: {
      shadow: ["model", "texture", "shiny_texture"],
    },
  },

<<<<<<< HEAD
  shuckle: {
    skins: {
      tophat: ["model", "texture", "shiny_texture"],
=======
  azumarill: {
    skins: {
      christmas: ["model", "texture", "shiny_texture"],
>>>>>>> da746954
    },
  },

  // ======================== GEN 3 ========================

  /** Female has smaller head feathers */
  combusken: {
    genderDifferences: ["model"],
  },

  /** Female's head crest is smaller */
  blaziken: {
    genderDifferences: ["model"],
  },

  /** Male has longer red markings on his upper wings */
  beautifly: {
    genderDifferences: ["model"],
  },

  flygon: {
    skins: {
      fly: ["model", "texture", "shiny_texture", "animations"],
    },
  },

  /** Female has smaller antennae */
  dustox: {
    genderDifferences: ["model"],
  },

  /** Male has thicker stripes */
  ludicolo: {
    genderDifferences: ["model"],
  },

  /** Female has smaller leaves */
  nuzleaf: {
    genderDifferences: ["model", "texture", "shiny_texture"],
  },
  shiftry: {
    genderDifferences: ["model", "texture", "shiny_texture"],
  },

  /** Male's ears are higher */
  meditite: {
    genderDifferences: ["model"],
  },

  /** Male has a larger bulb on his head */
  medicham: {
    genderDifferences: ["model"],
  },

  /** Female's body leaf is longer */
  roselia: {
    genderDifferences: ["model"],
  },

  /** Female's feather is shorter */
  gulpin: {
    genderDifferences: ["model"],
  },

  /** Female has shorter whiskers */
  swalot: {
    genderDifferences: ["model"],
  },

  gardevoir: {
    skins: {
      christmas: [
        "model",
        "texture",
        "animation_ground_idle",
        "animation_water_idle",
        "animation_walking",
        "animation_swimming",
        "animation_attack",
        "animation_faint",
        "animation_sleeping",
      ],
    },
  },

  /** Female has larger hump */
  numel: {
    genderDifferences: ["model"],
  },
  camerupt: {
    genderDifferences: ["model"],
  },

  /** Female has a large diamond on her chest where male has two small ones */
  cacturne: {
    genderDifferences: ["model"],
  },

  /** Male's hair-like fins are shorter */
  milotic: {
    genderDifferences: ["model"],
  },

  /** Female has a shorter jaw guard */
  relicanth: {
    genderDifferences: ["model"],
  },

  jirachi: {
    skins: {
      christmas: ["model", "texture", "shiny_texture"],
    }
  },
  
  sableye: {
    skins: {
      sculk: ["model", "texture", "shiny_texture"],
    },
  },

  // ======================== GEN 4 ========================

  /** Male has a notched dorsal fin */
  gible: {
    genderDifferences: ["texture"],
    skins: {
      halloween: ["model", "texture"],
    },
  },
  gabite: {
    genderDifferences: ["texture"],
    skins: {
      halloween: ["texture"],
    },
  },
  garchomp: {
    genderDifferences: ["texture"],
    skins: {
      halloween: ["model", "texture"],
    },
  },
  garchompmega: {
    genderDifferences: ["texture"],
    skins: {
      halloween: ["model", "texture"],
    },
  },

  gallade: {
    skins: {
      christmas: ["model", "texture"],
    },
  },
  gallademega: {
    skins: {
      christmas: ["model", "texture"],
    },
  },

  /** Female has a larger collar */
  kricketot: {
    genderDifferences: ["texture"],
  },

  /** Female has smaller mustache */
  kricketune: {
    genderDifferences: ["texture"],
  },

  /** Female's head stripe is shorter */
  pachirisu: {
    genderDifferences: ["texture"],
  },

  /** Male has shorter head fur */
  ambipom: {
    genderDifferences: ["texture"],
  },

  /** Female has higher bandages */
  croagunk: {
    genderDifferences: ["texture"],
  },

  /** Female's vocal sac is smaller */
  toxicroak: {
    genderDifferences: ["texture"],
  },

  /** Female has a larger bottom tail fin */
  finneon: {
    genderDifferences: ["texture"],
  },

  /** Female has longer fins */
  lumineon: {
    genderDifferences: ["texture"],
  },

  snorlax: {
    skins: {
      santa: ["texture"],
    },
  },

  spheal: {
    skins: {
      watermelon: ["texture"],
    },
  },

  /** Female's midsection is white */
  snover: {
    genderDifferences: ["texture"],
  },

  /** Female has longer chest fur */
  abomasnow: {
    genderDifferences: ["texture"],
  },

  /** Female color pattern inverted */
  hippopotas: {
    genderDifferences: ["texture"],
  },

  /** Male's body is light brown and female's is bluish-gray */
  hippowdon: {
    genderDifferences: ["texture"],
  },

  /** Female has longer cape */
  roserade: {
    genderDifferences: ["model", "texture"],
  },

  /** Female face marking red */
  combee: {
    genderDifferences: ["texture"],
  },

  /** Male has two additional curls on tail */
  bidoof: {
    genderDifferences: ["texture"],
  },

  /** Male's mask has two additional curls */
  bibarel: {
    genderDifferences: ["texture"],
  },

  /** Female's forehead marking is smaller */
  starly: {
    genderDifferences: ["texture"],
  },
  staravia: {
    genderDifferences: ["texture"],
  },
  staraptor: {
    genderDifferences: ["texture"],
  },

  /** Female has blue hind feet and a shorter mane*/
  shinx: {
    genderDifferences: ["texture"],
  },

  /** Female has exposed rear ankles and a shorter mane */
  luxio: {
    genderDifferences: ["texture"],
  },

  /** Female's mane is smaller */
  luxray: {
    genderDifferences: ["texture"],
  },

  /** Female has one less light-colored spot on her back*/
  buizel: {
    genderDifferences: ["texture"],
  },

  /** Female has one less light-colored bump on her back */
  floatzel: {
    genderDifferences: ["texture"],
  },

  /** Female shell color difference */
  shellos: {
    skins: {
      east: ["model", "texture"],
    },
    genderDifferences: ["texture"],
  },
  gastrodon: {
    skins: {
      east: ["model", "texture"],
    },
    genderDifferences: ["texture"],
  },

  /** Female's ear are shorter */
  weavile: {
    genderDifferences: ["texture"],
  },

  /** Female has smaller upper horn */
  rhyperior: {
    genderDifferences: ["texture"],
  },

  /** Female's red finger markings are longer */
  tangrowth: {
    genderDifferences: ["texture"],
  },

  /** Female has smaller tusks */
  mamoswine: {
    skins: {
      appa: ["model", "texture", "shiny_texture", "animations"],
      christmas: ["model", "texture", "shiny_texture", "animations"],
    },
    genderDifferences: ["model", "texture"],
  },

  burmy: {
    skins: {
      sandy: ["model", "texture"],
      trash: ["model", "texture"],
    },
  },

  darkrai: {
    skins: {
      halloween: ["model", "texture"],
    },
  },

  lucario: {
    skins: {
      christmas: ["model", "texture", "shiny_texture"],
    },
  },

  // ======================== GEN 5 ========================
  golett: {
    skins: {
      halloween: ["model", "texture"],
    },
  },
  golurk: {
    skins: {
      halloween: ["model", "texture", "shiny_texture", "animations"],
      fullmetal: ["model", "texture", "shiny_texture", "animations"],
      christmas: ["model", "texture", "shiny_texture", "animations"],
    },
  },

  /** Male has a reddish-pink wattle with long extensions while the female has a curved feather on the back of her head. Male has a green underside and female has a brown underside */
  unfezant: {
    genderDifferences: ["texture", "sound"],
  },

  greninja: {
    skins: {
      ash: ["model", "texture", "shiny_texture"],
    },
  },

  /** Male is blue and female is pink, both have different patterns */
  frillish: {
    genderDifferences: ["texture"],
  },
  jellicent: {
    genderDifferences: ["texture"],
  },

  trubbish: {
    skins: {
      halloween: ["model", "texture"],
    },
  },
  garbodor: {
    skins: {
      halloween: ["model", "texture"],
    },
  },

  zorua: {
    skins: {
      halloween: ["model", "texture"],
    },
  },
  zoroark: {
    skins: {
      halloween: ["model", "texture"],
    },
  },

  deerling: {
    skins: {
      summer: ["model", "texture"],
      autumn: ["model", "texture"],
      winter: ["model", "texture"],
    },
  },
  sawsbuck: {
    skins: {
      summer: ["model", "texture"],
      autumn: ["model", "texture"],
      winter: ["model", "texture"],
    },
  },

  victini: {
    skins: {
      valentine: ["model", "texture"],
    },
  },

  excadrill: {
    skins: {
      miner: ["model", "texture", "shiny_texture"],
    },
  },

  genesect: {
    skins: {
      beru: ["model", "texture", "shiny_texture", "animations"],
      teamplasma: ["model", "texture", "shiny_texture", "animations"],
    },
    animatedTextureConfig: [5, 8],
  },

  genesectchill: {
    skins: {
      beru: ["model", "texture", "shiny_texture", "animations"],
      teamplasma: ["model", "texture", "shiny_texture", "animations"],
    },
    animatedTextureConfig: [5, 8],
  },

  genesectshock: {
    skins: {
      beru: ["model", "texture", "shiny_texture", "animations"],
      teamplasma: ["model", "texture", "shiny_texture", "animations"],
    },
    animatedTextureConfig: [5, 8],
  },

  genesectdouse: {
    skins: {
      beru: ["model", "texture", "shiny_texture", "animations"],
      teamplasma: ["model", "texture", "shiny_texture", "animations"],
    },
    animatedTextureConfig: [5, 8],
  },

  genesectburn: {
    skins: {
      beru: ["model", "texture", "shiny_texture", "animations"],
      teamplasma: ["model", "texture", "shiny_texture", "animations"],
    },
    animatedTextureConfig: [5, 8],
  },

  meloetta: {
    skins: {
      diva: ["model", "texture", "shiny_texture"],
      christmas: ["model", "texture", "shiny_texture"],
    },
  },

  meloettapirouette: {
    skins: {
      diva: ["model", "texture", "shiny_texture"],
    },
  },

  hydreigon: {
    skins: {
      christmas: ["model", "texture", "shiny_texture"],
    },
  },

  // ======================== GEN 6 ========================

  flabebe: {
    skins: {
      blue: ["texture"],
      orange: ["texture"],
      white: ["texture"],
      yellow: ["texture"],
    },
  },
  floette: {
    skins: {
      blue: ["texture"],
      orange: ["texture"],
      white: ["texture"],
      yellow: ["texture"],
    },
  },
  florges: {
    skins: {
      blue: ["texture"],
      orange: ["texture"],
      white: ["texture"],
      yellow: ["texture"],
    },
  },

  furfrou: {
    skins: {
      dandy: ["model", "texture"],
      debutante: ["model", "texture"],
      diamond: ["model", "texture"],
      heart: ["model", "texture"],
      kabuki: ["model", "texture"],
      la_reine: ["model", "texture"],
      matron: ["model", "texture"],
      pharaoh: ["model", "texture"],
      star: ["model", "texture"],
    },
  },

  /** Male has mane, female tuft */
  pyroar: {
    genderDifferences: ["model", "texture"],
  },

  tyrantrum: {
    skins: {
      christmas: ["model", "texture", "shiny_texture"],
    },
  },

  // ======================== GEN 7 ========================

  gastly: {
    skins: {
      halloween: ["texture"],
    },
  },
  haunter: {
    skins: {
      halloween: ["texture"],
    },
  },
  gengar: {
    skins: {
      halloween: ["texture"],
    },
  },

  mimikyu: {
    skins: {
      raichu: ["texture"],
      riolu: ["texture"],
      yamper: ["texture"],
    },
  },

  comfey: {
    skins: {
      christmas: ["model", "texture", "shiny_texture", "animations"],
    },
  },

  minior: {
    skins: {
      orange: ["model", "texture"],
      yellow: ["model", "texture"],
      green: ["model", "texture"],
      blue: ["model", "texture"],
      indigo: ["model", "texture"],
      violet: ["model", "texture"],
    },
  },

  marowakalola: {
    animatedTextureConfig: [2, 8],
  },

  toxapex: {
    skins: {
      christmas: ["model", "texture", "shiny_texture"],
    }
  },
  
  zeraora: {
    skins: {
      mjolnirsoul: ["model", "texture", "shiny_texture", "animations"],
    },
  },

  // ======================== GEN 8 ========================

  alcremie: {
    skins: {
      ruby_cream: ["texture"],
      matcha_cream: ["texture"],
      mint_cream: ["texture"],
      lemon_cream: ["texture"],
      salted_cream: ["texture"],
      ruby_swirl: ["texture"],
      caramel_swirl: ["texture"],
      rainbow_swirl: ["texture"],
    },
  },

  cinderace: {
    skins: {
      christmas: ["model", "texture", "shiny_texture"],
    },
  },

  rillaboom: {
    skins: {
      christmas: ["model", "texture", "shiny_texture"],
    },
  },

  maushold: {
    skins: {
      christmas: ["model", "texture", "shiny_texture"],
    },
  },


  // ======================== GEN 9 ========================

  armarouge: {
    skins: {
      christmas: ["model", "texture"],
    },
  },
  ceruledge: {
    skins: {
      halloween: ["model", "texture"],
    },
  },

  tinkaton: {
    skins: {
      christmas: ["model", "texture"],
    },
  },

  tatsugiri: {
    skins: {
      droopy: ["model", "texture"],
      stretchy: ["model", "texture"],
    },
  },

  clodsire: {
    skins: {
      stpatrick: [
        "model",
        "texture",
        "animation_walking",
        "animation_swimming",
        "animation_blink",
        "animation_attack",
        "animation_faint",
      ],
    },
  },

  lechonk: {
    skins: {
      halloween: ["model", "texture", "shiny_texture", "animations"],
    },
  },

  oinkologne: {
    skins: {
      halloween: ["model", "texture", "shiny_texture", "animations"],
    },
  },

  oinkolognef: {
    skins: {
      halloween: ["model", "texture", "shiny_texture", "animations"],
    },
  },
} as const;<|MERGE_RESOLUTION|>--- conflicted
+++ resolved
@@ -532,15 +532,15 @@
     },
   },
 
-<<<<<<< HEAD
   shuckle: {
     skins: {
       tophat: ["model", "texture", "shiny_texture"],
-=======
+    }
+  },
+  
   azumarill: {
     skins: {
       christmas: ["model", "texture", "shiny_texture"],
->>>>>>> da746954
     },
   },
 
