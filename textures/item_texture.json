--- conflicted
+++ resolved
@@ -7012,7 +7012,6 @@
     "genesectchill_teamplasma": {
       "textures": "textures/sprites/default/genesectchill_teamplasma.png"
     },
-<<<<<<< HEAD
     "ditto_venom": {
       "textures": "textures/sprites/default/ditto_venom.png"
     },
@@ -7027,7 +7026,7 @@
     },
     "oinkolognef_halloween": {
       "textures": "textures/sprites/default/oinkolognef_halloween.png"
-=======
+    },
     "aloraichium_z": {
       "textures": "textures/items/held_items/z/aloraichium_z"
     },
@@ -7177,7 +7176,6 @@
     },
     "zeraora_mjolnirsoul": {
       "textures": "textures/sprites/default/zeraora_mjolnirsoul.png"
->>>>>>> da746954
     }
   }
 }