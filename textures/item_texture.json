{
  "resource_pack_name": "vanilla",
  "texture_name": "atlas.items",
  "texture_data": {
    "armor_fossil": {
      "textures": "textures/items/fossils/armor"
    },
    "covered_armor_fossil": {
      "textures": "textures/items/fossils/covered/armor"
    },
    "bird_fossil": {
      "textures": "textures/items/fossils/bird"
    },
    "covered_bird_fossil": {
      "textures": "textures/items/fossils/covered/bird"
    },
    "claw_fossil": {
      "textures": "textures/items/fossils/claw"
    },
    "covered_claw_fossil": {
      "textures": "textures/items/fossils/covered/claw"
    },
    "cover_fossil": {
      "textures": "textures/items/fossils/cover"
    },
    "covered_cover_fossil": {
      "textures": "textures/items/fossils/covered/cover"
    },
    "dino_fossil": {
      "textures": "textures/items/fossils/dino"
    },
    "covered_dino_fossil": {
      "textures": "textures/items/fossils/covered/dino"
    },
    "dome_fossil": {
      "textures": "textures/items/fossils/dome"
    },
    "covered_dome_fossil": {
      "textures": "textures/items/fossils/covered/dome"
    },
    "drake_fossil": {
      "textures": "textures/items/fossils/drake"
    },
    "covered_drake_fossil": {
      "textures": "textures/items/fossils/covered/drake"
    },
    "fish_fossil": {
      "textures": "textures/items/fossils/fish"
    },
    "covered_fish_fossil": {
      "textures": "textures/items/fossils/covered/fish"
    },
    "helix_fossil": {
      "textures": "textures/items/fossils/helix"
    },
    "covered_helix_fossil": {
      "textures": "textures/items/fossils/covered/helix"
    },
    "jaw_fossil": {
      "textures": "textures/items/fossils/jaw"
    },
    "covered_jaw_fossil": {
      "textures": "textures/items/fossils/covered/jaw"
    },
    "old_amber": {
      "textures": "textures/items/fossils/old_amber"
    },
    "covered_old_amber": {
      "textures": "textures/items/fossils/covered/old_amber"
    },
    "plume_fossil": {
      "textures": "textures/items/fossils/plume"
    },
    "covered_plume_fossil": {
      "textures": "textures/items/fossils/covered/plume"
    },
    "root_fossil": {
      "textures": "textures/items/fossils/root"
    },
    "covered_root_fossil": {
      "textures": "textures/items/fossils/covered/root"
    },
    "sail_fossil": {
      "textures": "textures/items/fossils/sail"
    },
    "covered_sail_fossil": {
      "textures": "textures/items/fossils/covered/sail"
    },
    "skull_fossil": {
      "textures": "textures/items/fossils/skull"
    },
    "covered_skull_fossil": {
      "textures": "textures/items/fossils/covered/skull"
    },
    "data_monitor": {
      "textures": "textures/items/fossil_machine/data_monitor"
    },
    "fossil_analyzer": {
      "textures": "textures/items/fossil_machine/fossil_analyzer"
    },
    "fossil_cleaner": {
      "textures": "textures/items/fossil_machine/fossil_cleaner"
    },
    "fpr_tank_bottom": {
      "textures": "textures/items/fossil_machine/fpr_tank_bottom"
    },
    "fpr_tank": {
      "textures": "textures/items/fossil_machine/fpr_tank"
    },
    "fpr_tank_top": {
      "textures": "textures/items/fossil_machine/fpr_tank_top"
    },
    "fpr_water_tank": {
      "textures": "textures/items/fossil_machine/fpr_water_tank"
    },
    "battery": {
      "textures": "textures/items/battery"
    },
    "calcium": {
      "textures": [
        "textures/items/healing_items/calcium.png"
      ]
    },
    "zinc": {
      "textures": [
        "textures/items/healing_items/zinc.png"
      ]
    },
    "carbos": {
      "textures": [
        "textures/items/healing_items/carbos.png"
      ]
    },
    "iron": {
      "textures": [
        "textures/items/healing_items/iron.png"
      ]
    },
    "protein": {
      "textures": [
        "textures/items/healing_items/protein.png"
      ]
    },
    "hp_up": {
      "textures": [
        "textures/items/healing_items/hp_up.png"
      ]
    },
    "pp_up": {
      "textures": [
        "textures/items/healing_items/pp_up.png"
      ]
    },
    "pp_max": {
      "textures": [
        "textures/items/healing_items/pp_max.png"
      ]
    },
    "energy_powder": {
      "textures": [
        "textures/items/healing_items/energy_powder.png"
      ]
    },
    "heal_powder": {
      "textures": [
        "textures/items/healing_items/heal_powder.png"
      ]
    },
    "energy_root": {
      "textures": [
        "textures/items/healing_items/energy_root.png"
      ]
    },
    "revival_herb": {
      "textures": [
        "textures/items/healing_items/revival_herb.png"
      ]
    },
    "backpack": {
      "textures": [
        "textures/items/backpack.png"
      ]
    },
    "orb_of_frozen_souls": {
      "textures": [
        "textures/items/orbs/frozen/orb-of-frozen-souls_1.png",
        "textures/items/orbs/frozen/orb-of-frozen-souls_2.png",
        "textures/items/orbs/frozen/orb-of-frozen-souls_3.png",
        "textures/items/orbs/frozen/orb-of-frozen-souls_4.png",
        "textures/items/orbs/frozen/orb-of-frozen-souls_5.png",
        "textures/items/orbs/frozen/orb-of-frozen-souls_6.png",
        "textures/items/orbs/frozen/orb-of-frozen-souls_7.png",
        "textures/items/orbs/frozen/orb-of-frozen-souls_8.png",
        "textures/items/orbs/frozen/orb-of-frozen-souls_9.png",
        "textures/items/orbs/frozen/orb-of-frozen-souls_10.png",
        "textures/items/orbs/frozen/orb-of-frozen-souls_11.png",
        "textures/items/orbs/frozen/orb-of-frozen-souls_12.png",
        "textures/items/orbs/frozen/orb-of-frozen-souls_13.png"
      ]
    },
    "orb_of_fiery_souls": {
      "textures": [
        "textures/items/orbs/firey/orb-of-firey-souls_1.png",
        "textures/items/orbs/firey/orb-of-firey-souls_2.png",
        "textures/items/orbs/firey/orb-of-firey-souls_3.png",
        "textures/items/orbs/firey/orb-of-firey-souls_4.png",
        "textures/items/orbs/firey/orb-of-firey-souls_5.png",
        "textures/items/orbs/firey/orb-of-firey-souls_6.png",
        "textures/items/orbs/firey/orb-of-firey-souls_7.png",
        "textures/items/orbs/firey/orb-of-firey-souls_8.png",
        "textures/items/orbs/firey/orb-of-firey-souls_9.png",
        "textures/items/orbs/firey/orb-of-firey-souls_10.png",
        "textures/items/orbs/firey/orb-of-firey-souls_11.png",
        "textures/items/orbs/firey/orb-of-firey-souls_12.png",
        "textures/items/orbs/firey/orb-of-firey-souls_13.png"
      ]
    },
    "orb_of_static_souls": {
      "textures": [
        "textures/items/orbs/static/orb-of-static-souls_1.png",
        "textures/items/orbs/static/orb-of-static-souls_2.png",
        "textures/items/orbs/static/orb-of-static-souls_3.png",
        "textures/items/orbs/static/orb-of-static-souls_4.png",
        "textures/items/orbs/static/orb-of-static-souls_5.png",
        "textures/items/orbs/static/orb-of-static-souls_6.png",
        "textures/items/orbs/static/orb-of-static-souls_7.png",
        "textures/items/orbs/static/orb-of-static-souls_8.png",
        "textures/items/orbs/static/orb-of-static-souls_9.png",
        "textures/items/orbs/static/orb-of-static-souls_10.png",
        "textures/items/orbs/static/orb-of-static-souls_11.png",
        "textures/items/orbs/static/orb-of-static-souls_12.png",
        "textures/items/orbs/static/orb-of-static-souls_13.png"
      ]
    },
    "orb": {
      "textures": "textures/items/orbs/orb"
    },
    "bug_badge": {
      "textures": "textures/items/badges/bug"
    },
    "dark_badge": {
      "textures": "textures/items/badges/dark"
    },
    "dragon_badge": {
      "textures": "textures/items/badges/dragon"
    },
    "electric_badge": {
      "textures": "textures/items/badges/electric"
    },
    "fairy_badge": {
      "textures": "textures/items/badges/fairy"
    },
    "fighting_badge": {
      "textures": "textures/items/badges/fighting"
    },
    "fire_badge": {
      "textures": "textures/items/badges/fire"
    },
    "flying_badge": {
      "textures": "textures/items/badges/flying"
    },
    "ghost_badge": {
      "textures": "textures/items/badges/ghost"
    },
    "grass_badge": {
      "textures": "textures/items/badges/grass"
    },
    "ground_badge": {
      "textures": "textures/items/badges/ground"
    },
    "ice_badge": {
      "textures": "textures/items/badges/ice"
    },
    "normal_badge": {
      "textures": "textures/items/badges/normal"
    },
    "poison_badge": {
      "textures": "textures/items/badges/poison"
    },
    "psychic_badge": {
      "textures": "textures/items/badges/psychic"
    },
    "rock_badge": {
      "textures": "textures/items/badges/rock"
    },
    "steel_badge": {
      "textures": "textures/items/badges/steel"
    },
    "water_badge": {
      "textures": "textures/items/badges/water"
    },
    "candy_bag": {
      "textures": "textures/items/candies/candy_bag"
    },
    "rare_candy": {
      "textures": "textures/items/candies/rare_candy"
    },
    "large_exp_candy": {
      "textures": "textures/items/candies/large_exp_candy"
    },
    "medium_exp_candy": {
      "textures": "textures/items/candies/medium_exp_candy"
    },
    "small_exp_candy": {
      "textures": "textures/items/candies/small_exp_candy"
    },
    "xl_exp_candy": {
      "textures": "textures/items/candies/xl_exp_candy"
    },
    "xs_exp_candy": {
      "textures": "textures/items/candies/xs_exp_candy"
    },
    "yukimara_spawn_egg": {
      "textures": "textures/items/yukimara_spawn_egg"
    },
    "ashcroft_spawn_egg": {
      "textures": "textures/items/ashcroft_spawn_egg"
    },
    "server_npc_spawn_egg": {
      "textures": "textures/items/server_npc_spawn_egg"
    },
    "nursery_aide_spawn_egg": {
      "textures": "textures/items/nursery_aide_spawn_egg"
    },
    "neuterer_spawn_egg": {
      "textures": "textures/items/neuterer_spawn_egg"
    },
    "trainer_spawn_egg": {
      "textures": "textures/items/trainer_spawn_egg"
    },
    "pokestop_spawn_egg": {
      "textures": "textures/items/pokestop_spawn_egg"
    },
    "nurse_joy_spawn_egg": {
      "textures": "textures/items/nurse_joy_spawn_egg"
    },
    "professor_oak_spawn_egg": {
      "textures": "textures/items/professor_oak_spawn_egg"
    },
    "hex_mania_spawn_egg": {
      "textures": "textures/items/hex_mania_spawn_egg"
    },
    "stpatrick_npc_spawn_egg": {
      "textures": "textures/items/stpatrick_npc_spawn_egg"
    },
    "move_tutor_spawn_egg": {
      "textures": "textures/items/move_tutor_spawn_egg"
    },
    "santa_spawn_egg": {
      "textures": "textures/items/santa_spawn_egg"
    },
    "anabel_spawn_egg": {
      "textures": "textures/items/anabel_spawn_egg"
    },
    "valentine_npc_spawn_egg": {
      "textures": "textures/items/valentine_npc_spawn_egg"
    },
    "crate_spawn_egg": {
      "textures": "textures/items/crate_spawn_egg"
    },
    "floating_text_spawn_egg": {
      "textures": "textures/items/floating_text"
    },
    "bug_disk": {
      "textures": "textures/items/held_items/machines/bug.png"
    },
    "dark_disk": {
      "textures": "textures/items/held_items/machines/dark"
    },
    "dragon_disk": {
      "textures": "textures/items/held_items/machines/dragon"
    },
    "electric_disk": {
      "textures": "textures/items/held_items/machines/electric"
    },
    "fairy_disk": {
      "textures": "textures/items/held_items/machines/fairy"
    },
    "fighting_disk": {
      "textures": "textures/items/held_items/machines/fighting"
    },
    "fire_disk": {
      "textures": "textures/items/held_items/machines/fire"
    },
    "flying_disk": {
      "textures": "textures/items/held_items/machines/flying"
    },
    "ghost_disk": {
      "textures": "textures/items/held_items/machines/ghost"
    },
    "grass_disk": {
      "textures": "textures/items/held_items/machines/grass"
    },
    "ground_disk": {
      "textures": "textures/items/held_items/machines/ground"
    },
    "ice_disk": {
      "textures": "textures/items/held_items/machines/ice"
    },
    "normal_disk": {
      "textures": "textures/items/held_items/machines/normal"
    },
    "poison_disk": {
      "textures": "textures/items/held_items/machines/poison"
    },
    "psychic_disk": {
      "textures": "textures/items/held_items/machines/psychic"
    },
    "rock_disk": {
      "textures": "textures/items/held_items/machines/rock"
    },
    "steel_disk": {
      "textures": "textures/items/held_items/machines/steel"
    },
    "water_disk": {
      "textures": "textures/items/held_items/machines/water"
    },
    "pokedex": {
      "textures": "textures/items/pokedex/red"
    },
    "pokedex_yellow": {
      "textures": "textures/items/pokedex/yellow"
    },
    "pokedex_orange": {
      "textures": "textures/items/pokedex/orange"
    },
    "pokedex_lime": {
      "textures": "textures/items/pokedex/lime"
    },
    "pokedex_green": {
      "textures": "textures/items/pokedex/green"
    },
    "pokedex_cyan": {
      "textures": "textures/items/pokedex/cyan"
    },
    "pokedex_light_blue": {
      "textures": "textures/items/pokedex/light_blue"
    },
    "pokedex_blue": {
      "textures": "textures/items/pokedex/blue"
    },
    "pokedex_purple": {
      "textures": "textures/items/pokedex/purple"
    },
    "pokedex_magenta": {
      "textures": "textures/items/pokedex/magenta"
    },
    "pokedex_pink": {
      "textures": "textures/items/pokedex/pink"
    },
    "pokedex_white": {
      "textures": "textures/items/pokedex/white"
    },
    "pokedex_light_gray": {
      "textures": "textures/items/pokedex/light_gray"
    },
    "pokedex_gray": {
      "textures": "textures/items/pokedex/gray"
    },
    "pokedex_black": {
      "textures": "textures/items/pokedex/black"
    },
    "pokedex_brown": {
      "textures": "textures/items/pokedex/brown"
    },
    "pokedex_rainbow": {
      "textures": "textures/items/pokedex/rainbow"
    },
    "geodex": {
      "textures": "textures/items/geodex"
    },
    "geodex_plus": {
      "textures": "textures/items/geodex_plus"
    },
    "ruby": {
      "textures": "textures/items/ruby"
    },
    "crystal": {
      "textures": "textures/items/crystal"
    },
    "raw_silicon": {
      "textures": "textures/items/raw_silicon"
    },
    "raw_aluminum": {
      "textures": "textures/items/raw_aluminum"
    },
    "healing_machine": {
      "textures": "textures/items/healing_machine"
    },
    "trade_monitor": {
      "textures": "textures/items/trade_machine/trade_monitor"
    },
    "trade_panel": {
      "textures": "textures/items/trade_machine/trade_panel"
    },
    "trade_holder_right": {
      "textures": "textures/items/trade_machine/trade_holder_right"
    },
    "trade_holder_left": {
      "textures": "textures/items/trade_machine/trade_holder_left"
    },
    "trade_machine": {
      "textures": "textures/items/trade_machine/trade_machine"
    },
    "pc": {
      "textures": "textures/items/pc"
    },
    "apricorn_door": {
      "textures": "textures/items/apricorns/door"
    },
    "black_apricorn_sapling": {
      "textures": "textures/items/apricorns/saplings/black"
    },
    "blue_apricorn_sapling": {
      "textures": "textures/items/apricorns/saplings/blue"
    },
    "green_apricorn_sapling": {
      "textures": "textures/items/apricorns/saplings/green"
    },
    "pink_apricorn_sapling": {
      "textures": "textures/items/apricorns/saplings/pink"
    },
    "red_apricorn_sapling": {
      "textures": "textures/items/apricorns/saplings/red"
    },
    "white_apricorn_sapling": {
      "textures": "textures/items/apricorns/saplings/white"
    },
    "yellow_apricorn_sapling": {
      "textures": "textures/items/apricorns/saplings/yellow"
    },
    "blue_apricorn": {
      "textures": "textures/items/apricorns/blueapricorn"
    },
    "cooked_blue_apricorn": {
      "textures": "textures/items/apricorns/cookedblueapricorn"
    },
    "white_apricorn": {
      "textures": "textures/items/apricorns/whiteapricorn"
    },
    "cooked_white_apricorn": {
      "textures": "textures/items/apricorns/cookedwhiteapricorn"
    },
    "pink_apricorn": {
      "textures": "textures/items/apricorns/pinkapricorn"
    },
    "cooked_pink_apricorn": {
      "textures": "textures/items/apricorns/cookedpinkapricorn"
    },
    "green_apricorn": {
      "textures": "textures/items/apricorns/greenapricorn"
    },
    "cooked_green_apricorn": {
      "textures": "textures/items/apricorns/cookedgreenapricorn"
    },
    "black_apricorn": {
      "textures": "textures/items/apricorns/blackapricorn"
    },
    "cooked_black_apricorn": {
      "textures": "textures/items/apricorns/cookedblackapricorn"
    },
    "yellow_apricorn": {
      "textures": "textures/items/apricorns/yellowapricorn"
    },
    "cooked_yellow_apricorn": {
      "textures": "textures/items/apricorns/cookedyellowapricorn"
    },
    "red_apricorn": {
      "textures": "textures/items/apricorns/redapricorn"
    },
    "cooked_red_apricorn": {
      "textures": "textures/items/apricorns/cookedredapricorn"
    },
    "ss_silicon": {
      "textures": "textures/items/silicon"
    },
    "gui_item": {
      "textures": "textures/items/gui"
    },
    "lemonade": {
      "textures": "textures/items/healing_items/lemonade"
    },
    "sodapop": {
      "textures": "textures/items/healing_items/sodapop"
    },
    "ragecandybar": {
      "textures": "textures/items/healing_items/ragecandybar"
    },
    "fullrestore": {
      "textures": "textures/items/healing_items/fullrestore"
    },
    "fresh_water": {
      "textures": "textures/items/healing_items/freshwater"
    },
    "moomoo_milk": {
      "textures": "textures/items/healing_items/moomoomilk"
    },
    "aguav_berry": {
      "textures": "textures/items/held_items/aguavberry"
    },
    "apicot_berry": {
      "textures": "textures/items/held_items/apicotberry"
    },
    "aspear_berry": {
      "textures": "textures/items/held_items/aspearberry"
    },
    "babiri_berry": {
      "textures": "textures/items/held_items/babiriberry"
    },
    "belue_berry": {
      "textures": "textures/items/held_items/belueberry"
    },
    "bluk_berry": {
      "textures": "textures/items/held_items/blukberry"
    },
    "charti_berry": {
      "textures": "textures/items/held_items/chartiberry"
    },
    "cheri_berry": {
      "textures": "textures/items/held_items/cheriberry"
    },
    "chesto_berry": {
      "textures": "textures/items/held_items/chestoberry"
    },
    "chilan_berry": {
      "textures": "textures/items/held_items/chilanberry"
    },
    "chople_berry": {
      "textures": "textures/items/held_items/chopleberry"
    },
    "coba_berry": {
      "textures": "textures/items/held_items/cobaberry"
    },
    "colbur_berry": {
      "textures": "textures/items/held_items/colburberry"
    },
    "cornn_berry": {
      "textures": "textures/items/held_items/cornnberry"
    },
    "custap_berry": {
      "textures": "textures/items/held_items/custapberry"
    },
    "drash_berry": {
      "textures": "textures/items/held_items/drashberry"
    },
    "durin_berry": {
      "textures": "textures/items/held_items/durinberry"
    },
    "eggant_berry": {
      "textures": "textures/items/held_items/eggantberry"
    },
    "enigma_berry": {
      "textures": "textures/items/held_items/enigmaberry"
    },
    "figy_berry": {
      "textures": "textures/items/held_items/figyberry"
    },
    "ganlon_berry": {
      "textures": "textures/items/held_items/ganlonberry"
    },
    "ginema_berry": {
      "textures": "textures/items/held_items/ginemaberry"
    },
    "grepa_berry": {
      "textures": "textures/items/held_items/grepaberry"
    },
    "haban_berry": {
      "textures": "textures/items/held_items/habanberry"
    },
    "hondew_berry": {
      "textures": "textures/items/held_items/hondewberry"
    },
    "iapapa_berry": {
      "textures": "textures/items/held_items/iapapaberry"
    },
    "jaboca_berry": {
      "textures": "textures/items/held_items/jabocaberry"
    },
    "kasib_berry": {
      "textures": "textures/items/held_items/kasibberry"
    },
    "kebia_berry": {
      "textures": "textures/items/held_items/kebiaberry"
    },
    "kee_berry": {
      "textures": "textures/items/held_items/keeberry"
    },
    "kelpsy_berry": {
      "textures": "textures/items/held_items/kelpsyberry"
    },
    "kuo_berry": {
      "textures": "textures/items/held_items/kuoberry"
    },
    "lansat_berry": {
      "textures": "textures/items/held_items/lansatberry"
    },
    "leppa_berry": {
      "textures": "textures/items/held_items/leppaberry"
    },
    "liechi_berry": {
      "textures": "textures/items/held_items/liechiberry"
    },
    "lum_berry": {
      "textures": "textures/items/held_items/lumberry"
    },
    "mago_berry": {
      "textures": "textures/items/held_items/magoberry"
    },
    "magost_berry": {
      "textures": "textures/items/held_items/magostberry"
    },
    "maranga_berry": {
      "textures": "textures/items/held_items/marangaberry"
    },
    "micle_berry": {
      "textures": "textures/items/held_items/micleberry"
    },
    "nanab_berry": {
      "textures": "textures/items/held_items/nanabberry"
    },
    "niniku_berry": {
      "textures": "textures/items/held_items/ninikuberry"
    },
    "nomel_berry": {
      "textures": "textures/items/held_items/nomelberry"
    },
    "nutpea_berry": {
      "textures": "textures/items/held_items/nutpeaberry"
    },
    "occa_berry": {
      "textures": "textures/items/held_items/occaberry"
    },
    "oran_berry": {
      "textures": "textures/items/held_items/oranberry"
    },
    "pamtre_berry": {
      "textures": "textures/items/held_items/pamtreberry"
    },
    "passho_berry": {
      "textures": "textures/items/held_items/passhoberry"
    },
    "payapa_berry": {
      "textures": "textures/items/held_items/payapaberry"
    },
    "pecha_berry": {
      "textures": "textures/items/held_items/pechaberry"
    },
    "persim_berry": {
      "textures": "textures/items/held_items/persimberry"
    },
    "petaya_berry": {
      "textures": "textures/items/held_items/petayaberry"
    },
    "pinap_berry": {
      "textures": "textures/items/held_items/pinapberry"
    },
    "pomeg_berry": {
      "textures": "textures/items/held_items/pomegberry"
    },
    "pumkin_berry": {
      "textures": "textures/items/held_items/pumkinberry"
    },
    "qualot_berry": {
      "textures": "textures/items/held_items/qualotberry"
    },
    "rabuta_berry": {
      "textures": "textures/items/held_items/rabutaberry"
    },
    "rawst_berry": {
      "textures": "textures/items/held_items/rawstberry"
    },
    "razz_berry": {
      "textures": "textures/items/held_items/razzberry"
    },
    "rindo_berry": {
      "textures": "textures/items/held_items/rindoberry"
    },
    "roseli_berry": {
      "textures": "textures/items/held_items/roseliberry"
    },
    "rowap_berry": {
      "textures": "textures/items/held_items/rowapberry"
    },
    "salac_berry": {
      "textures": "textures/items/held_items/salacberry"
    },
    "shuca_berry": {
      "textures": "textures/items/held_items/shucaberry"
    },
    "sitrus_berry": {
      "textures": "textures/items/held_items/sitrusberry"
    },
    "spelon_berry": {
      "textures": "textures/items/held_items/spelonberry"
    },
    "starf_berry": {
      "textures": "textures/items/held_items/starfberry"
    },
    "strib_berry": {
      "textures": "textures/items/held_items/stribberry"
    },
    "tamato_berry": {
      "textures": "textures/items/held_items/tamatoberry"
    },
    "tanga_berry": {
      "textures": "textures/items/held_items/tangaberry"
    },
    "topo_berry": {
      "textures": "textures/items/held_items/topoberry"
    },
    "touga_berry": {
      "textures": "textures/items/held_items/tougaberry"
    },
    "wacan_berry": {
      "textures": "textures/items/held_items/wacanberry"
    },
    "watmel_berry": {
      "textures": "textures/items/held_items/watmelberry"
    },
    "wepear_berry": {
      "textures": "textures/items/held_items/wepearberry"
    },
    "wiki_berry": {
      "textures": "textures/items/held_items/wikiberry"
    },
    "yache_berry": {
      "textures": "textures/items/held_items/yacheberry"
    },
    "yago_berry": {
      "textures": "textures/items/held_items/yagoberry"
    },
    "revive": {
      "textures": "textures/items/healing_items/revive"
    },
    "max_revive": {
      "textures": "textures/items/healing_items/maxrevive"
    },
    "potion": {
      "textures": "textures/items/healing_items/potion"
    },
    "super_potion": {
      "textures": "textures/items/healing_items/superpotion"
    },
    "hyper_potion": {
      "textures": "textures/items/healing_items/hyperpotion"
    },
    "max_potion": {
      "textures": "textures/items/healing_items/maxpotion"
    },
    "iron_base": {
      "textures": "textures/items/ball/base/iron"
    },
    "dawn_stone_leggings": {
      "textures": "textures/items/armor/dawnleggings"
    },
    "dawn_stone": {
      "textures": "textures/items/stones/dawn_stone"
    },
    "dawn_stone_axe": {
      "textures": "textures/items/tools/dawnaxe"
    },
    "dawn_stone_pickaxe": {
      "textures": "textures/items/tools/dawnpickaxe"
    },
    "dawn_stone_sword": {
      "textures": "textures/items/tools/dawnsword"
    },
    "dawn_stone_shovel": {
      "textures": "textures/items/tools/dawnshovel"
    },
    "dawn_stone_helmet": {
      "textures": "textures/items/armor/dawnhelm"
    },
    "dawn_stone_chestplate": {
      "textures": "textures/items/armor/dawnchestplate"
    },
    "dawn_stone_boots": {
      "textures": "textures/items/armor/dawnboots"
    },
    "dawn_stone_shard": {
      "textures": "textures/items/stones/dawn_stone_shard"
    },
    "sun_stone": {
      "textures": "textures/items/stones/sun_stone"
    },
    "sun_stone_shard": {
      "textures": "textures/items/stones/sun_stone_shard"
    },
    "sun_stone_sword": {
      "textures": "textures/items/tools/sunsword"
    },
    "sun_stone_axe": {
      "textures": "textures/items/tools/sunaxe"
    },
    "sun_stone_chestplate": {
      "textures": "textures/items/armor/sunchestplate"
    },
    "sun_stone_helmet": {
      "textures": "textures/items/armor/sunhelmet"
    },
    "sun_stone_pickaxe": {
      "textures": "textures/items/tools/sunpickaxe"
    },
    "sun_stone_shovel": {
      "textures": "textures/items/tools/sunshovel"
    },
    "sun_stone_boots": {
      "textures": "textures/items/armor/sunboots"
    },
    "sun_stone_leggings": {
      "textures": "textures/items/armor/sunleggings"
    },
    "shiny_stone_shard": {
      "textures": "textures/items/stones/shiny_stone_shard"
    },
    "shiny_stone": {
      "textures": "textures/items/stones/shiny_stone"
    },
    "leaf_stone_shard": {
      "textures": "textures/items/stones/leaf_stone_shard"
    },
    "leaf_stone_helmet": {
      "textures": "textures/items/armor/leafhelmet"
    },
    "leaf_stone_axe": {
      "textures": "textures/items/tools/leafaxe"
    },
    "leaf_stone_shovel": {
      "textures": "textures/items/tools/leafshovel"
    },
    "leaf_stone_sword": {
      "textures": "textures/items/tools/leafsword"
    },
    "leaf_stone_pickaxe": {
      "textures": "textures/items/tools/leafpickaxe"
    },
    "leaf_stone_boots": {
      "textures": "textures/items/armor/leafboots"
    },
    "leaf_stone_chestplate": {
      "textures": "textures/items/armor/leafchestplate"
    },
    "leaf_stone_leggings": {
      "textures": "textures/items/armor/leafleggings"
    },
    "leaf_stone": {
      "textures": "textures/items/stones/leaf_stone"
    },
    "ice_stone_shard": {
      "textures": "textures/items/stones/ice_stone_shard"
    },
    "ice_stone": {
      "textures": "textures/items/stones/ice_stone"
    },
    "moon_stone": {
      "textures": "textures/items/stones/moon_stone"
    },
    "moon_stone_shard": {
      "textures": "textures/items/stones/moon_stone_shard"
    },
    "moon_stone_axe": {
      "textures": "textures/items/tools/moonaxe"
    },
    "moon_stone_shovel": {
      "textures": "textures/items/tools/moonshovel"
    },
    "moon_stone_sword": {
      "textures": "textures/items/tools/moonsword"
    },
    "moon_stone_pickaxe": {
      "textures": "textures/items/tools/moonpickaxe"
    },
    "moon_stone_helmet": {
      "textures": "textures/items/armor/moonhelmet"
    },
    "moon_stone_leggings": {
      "textures": "textures/items/armor/moonleggings"
    },
    "moon_stone_boots": {
      "textures": "textures/items/armor/moonboots"
    },
    "moon_stone_chestplate": {
      "textures": "textures/items/armor/moonchestplate"
    },
    "thunder_stone": {
      "textures": "textures/items/stones/thunder_stone"
    },
    "thunder_stone_axe": {
      "textures": "textures/items/tools/thunderaxe"
    },
    "thunder_stone_shard": {
      "textures": "textures/items/stones/thunder_stone_shard"
    },
    "thunder_stone_pickaxe": {
      "textures": "textures/items/tools/thunderpick"
    },
    "thunder_stone_shovel": {
      "textures": "textures/items/tools/thundershovel"
    },
    "thunder_stone_sword": {
      "textures": "textures/items/tools/thundersword"
    },
    "thunder_stone_chestplate": {
      "textures": "textures/items/armor/thunderchest"
    },
    "thunder_stone_boots": {
      "textures": "textures/items/armor/thunderboots"
    },
    "thunder_stone_leggings": {
      "textures": "textures/items/armor/thunderleggings"
    },
    "thunder_stone_helmet": {
      "textures": "textures/items/armor/thunderhelm"
    },
    "dusk_stone": {
      "textures": "textures/items/stones/dusk_stone"
    },
    "dusk_stone_shard": {
      "textures": "textures/items/stones/dusk_stone_shard"
    },
    "dusk_stone_shovel": {
      "textures": "textures/items/tools/duskshovel"
    },
    "dusk_stone_pickaxe": {
      "textures": "textures/items/tools/duskpickaxe"
    },
    "dusk_stone_helmet": {
      "textures": "textures/items/armor/duskhelm"
    },
    "dusk_stone_sword": {
      "textures": "textures/items/tools/dusksword"
    },
    "dusk_stone_axe": {
      "textures": "textures/items/tools/duskaxe"
    },
    "dusk_stone_chestplate": {
      "textures": "textures/items/armor/duskchestplate"
    },
    "dusk_stone_leggings": {
      "textures": "textures/items/armor/duskleggings"
    },
    "dusk_stone_boots": {
      "textures": "textures/items/armor/duskboots"
    },
    "fire_stone": {
      "textures": "textures/items/stones/fire_stone"
    },
    "fire_stone_shovel": {
      "textures": "textures/items/tools/fireshovel"
    },
    "fire_stone_pickaxe": {
      "textures": "textures/items/tools/firepickaxe"
    },
    "fire_stone_shard": {
      "textures": "textures/items/stones/fire_stone_shard"
    },
    "fire_stone_sword": {
      "textures": "textures/items/tools/firesword"
    },
    "fire_stone_axe": {
      "textures": "textures/items/tools/fireaxe"
    },
    "fire_stone_boots": {
      "textures": "textures/items/armor/firestoneboots"
    },
    "fire_stone_helmet": {
      "textures": "textures/items/armor/firestonehelm"
    },
    "fire_stone_chestplate": {
      "textures": "textures/items/armor/firestonechestplate"
    },
    "fire_stone_leggings": {
      "textures": "textures/items/armor/firestoneleggings"
    },
    "water_stone": {
      "textures": "textures/items/stones/water_stone"
    },
    "water_stone_pickaxe": {
      "textures": "textures/items/tools/waterpickaxe"
    },
    "water_stone_shard": {
      "textures": "textures/items/stones/water_stone_shard"
    },
    "water_stone_axe": {
      "textures": "textures/items/tools/wateraxe"
    },
    "water_stone_shovel": {
      "textures": "textures/items/tools/watershovel"
    },
    "water_stone_sword": {
      "textures": "textures/items/tools/watersword"
    },
    "water_stone_boots": {
      "textures": "textures/items/armor/waterboots"
    },
    "water_stone_helmet": {
      "textures": "textures/items/armor/waterhelmet"
    },
    "water_stone_leggings": {
      "textures": "textures/items/armor/waterleggings"
    },
    "water_stone_chestplate": {
      "textures": "textures/items/armor/waterchestplate"
    },
    "aluminum_ingot": {
      "textures": "textures/items/aluminum_ingot"
    },
    "silver_ingot": {
      "textures": "textures/items/silver_ingot"
    },
    "platinum_ingot": {
      "textures": "textures/items/platinum_ingot"
    },
    "aluminum_chestplate": {
      "textures": "textures/items/armor/aluminumchestplate"
    },
    "aluminum_helmet": {
      "textures": "textures/items/armor/aluminumhelm"
    },
    "aluminum_leggings": {
      "textures": "textures/items/armor/aluminumleggings"
    },
    "aluminum_boots": {
      "textures": "textures/items/armor/aluminumboots"
    },
    "new_running_boots": {
      "textures": "textures/items/armor/runningshoes"
    },
    "old_running_boots": {
      "textures": "textures/items/armor/oldrunningshoes"
    },
    "absorb_bulb": {
      "textures": "textures/items/held_items/absorb_bulb"
    },
    "air_balloon": {
      "textures": "textures/items/held_items/air_balloon"
    },
    "amulet_coin": {
      "textures": "textures/items/held_items/amuletcoin"
    },
    "assault_vest": {
      "textures": "textures/items/held_items/assaultvest"
    },
    "berry_juice": {
      "textures": "textures/items/healing_items/berry_juice"
    },
    "big_root": {
      "textures": "textures/items/held_items/bigroot"
    },
    "binding_band": {
      "textures": "textures/items/held_items/bindingband"
    },
    "black_belt": {
      "textures": "textures/items/held_items/blackbelt"
    },
    "black_glasses": {
      "textures": "textures/items/held_items/blackglasses"
    },
    "black_sludge": {
      "textures": "textures/items/held_items/blacksludge"
    },
    "bright_powder": {
      "textures": "textures/items/held_items/brightpowder"
    },
    "cell_battery": {
      "textures": "textures/items/held_items/cellbattery"
    },
    "held_charcoal": {
      "textures": "textures/items/held_items/charcoal"
    },
    "choice_band": {
      "textures": "textures/items/held_items/choiceband"
    },
    "choice_scarf": {
      "textures": "textures/items/held_items/choicescarf"
    },
    "choice_specs": {
      "textures": "textures/items/held_items/choicespecs"
    },
    "damp_rock": {
      "textures": "textures/items/held_items/damprock"
    },
    "deep_sea_scale": {
      "textures": "textures/items/held_items/deepseascale"
    },
    "deep_sea_tooth": {
      "textures": "textures/items/held_items/deepseatooth"
    },
    "destiny_knot": {
      "textures": "textures/items/held_items/destinyknot"
    },
    "dragon_fang": {
      "textures": "textures/items/held_items/dragonfang"
    },
    "eject_button": {
      "textures": "textures/items/held_items/ejectbutton"
    },
    "eviolite": {
      "textures": "textures/items/held_items/eviolite"
    },
    "grassy_seed": {
      "textures": "textures/items/held_items/grassy_seed"
    },
    "electric_seed": {
      "textures": "textures/items/held_items/electric_seed"
    },
    "psychic_seed": {
      "textures": "textures/items/held_items/psychic_seed"
    },
    "misty_seed": {
      "textures": "textures/items/held_items/misty_seed"
    },
    "expert_belt": {
      "textures": "textures/items/held_items/expertbelt"
    },
    "flame_orb": {
      "textures": "textures/items/held_items/flameorb"
    },
    "float_stone": {
      "textures": "textures/items/held_items/floatstone"
    },
    "focus_band": {
      "textures": "textures/items/held_items/focusband"
    },
    "focus_sash": {
      "textures": "textures/items/held_items/focussash"
    },
    "grip_claw": {
      "textures": "textures/items/held_items/gripclaw"
    },
    "griseous_orb": {
      "textures": "textures/items/held_items/griseous_orb"
    },
    "griseous_core": {
      "textures": "textures/items/held_items/griseous_core"
    },
    "hard_stone": {
      "textures": "textures/items/held_items/hardstone"
    },
    "heat_rock": {
      "textures": "textures/items/held_items/heatrock"
    },
    "icy_rock": {
      "textures": "textures/items/held_items/icyrock"
    },
    "iron_ball": {
      "textures": "textures/items/held_items/ironball"
    },
    "kings_rock": {
      "textures": "textures/items/held_items/kingsrock"
    },
    "lagging_tail": {
      "textures": "textures/items/held_items/laggingtail"
    },
    "leek": {
      "textures": "textures/items/held_items/leek"
    },
    "leftovers": {
      "textures": "textures/items/held_items/leftovers"
    },
    "life_orb": {
      "textures": "textures/items/held_items/lifeorb"
    },
    "light_ball": {
      "textures": "textures/items/held_items/lightball"
    },
    "light_clay": {
      "textures": "textures/items/held_items/lightclay"
    },
    "lucky_punch": {
      "textures": "textures/items/held_items/luckypunch"
    },
    "luminous_moss": {
      "textures": "textures/items/held_items/luminousmoss"
    },
    "magnet": {
      "textures": "textures/items/held_items/magnet"
    },
    "mental_herb": {
      "textures": "textures/items/held_items/mentalherb"
    },
    "metal_coat": {
      "textures": "textures/items/held_items/metalcoat"
    },
    "metal_powder": {
      "textures": "textures/items/held_items/metalpowder"
    },
    "heart_scale": {
      "textures": "textures/items/heart_scale"
    },
    "metronome": {
      "textures": "textures/items/held_items/metronome"
    },
    "miracle_seed": {
      "textures": "textures/items/held_items/miracleseed"
    },
    "muscle_band": {
      "textures": "textures/items/held_items/muscleband"
    },
    "mystic_water": {
      "textures": "textures/items/held_items/mysticwater"
    },
    "never_melt_ice": {
      "textures": "textures/items/held_items/nevermeltice"
    },
    "pixie_plate": {
      "textures": "textures/items/held_items/pixie_plate"
    },
    "poison_barb": {
      "textures": "textures/items/held_items/poisonbarb"
    },
    "power_herb": {
      "textures": "textures/items/held_items/powerherb"
    },
    "quick_claw": {
      "textures": "textures/items/held_items/quickclaw"
    },
    "quick_powder": {
      "textures": "textures/items/held_items/quickpowder"
    },
    "razor_claw": {
      "textures": "textures/items/held_items/razorclaw"
    },
    "razor_fang": {
      "textures": "textures/items/held_items/razorfang"
    },
    "red_card": {
      "textures": "textures/items/held_items/redcard"
    },
    "ring_target": {
      "textures": "textures/items/held_items/ringtarget"
    },
    "rocky_helmet": {
      "textures": "textures/items/held_items/rockyhelmet"
    },
    "safety_goggles": {
      "textures": "textures/items/held_items/safetygoggles"
    },
    "scope_lens": {
      "textures": "textures/items/held_items/scopelens"
    },
    "sharp_beak": {
      "textures": "textures/items/held_items/sharpbeak"
    },
    "shed_shell": {
      "textures": "textures/items/held_items/shedshell"
    },
    "shell_bell": {
      "textures": "textures/items/held_items/shellbell"
    },
    "silk_scarf": {
      "textures": "textures/items/held_items/silkscarf"
    },
    "silver_powder": {
      "textures": "textures/items/held_items/silverpowder"
    },
    "smoke_ball": {
      "textures": "textures/items/held_items/smokeball"
    },
    "smooth_rock": {
      "textures": "textures/items/held_items/smoothrock"
    },
    "held_snowball": {
      "textures": "textures/items/held_items/snowball"
    },
    "soft_sand": {
      "textures": "textures/items/held_items/softsand"
    },
    "soothe_bell": {
      "textures": "textures/items/held_items/soothebell"
    },
    "soul_dew": {
      "textures": "textures/items/held_items/souldew"
    },
    "spell_tag": {
      "textures": "textures/items/held_items/spelltag"
    },
    "sticky_barb": {
      "textures": "textures/items/held_items/stickybarb"
    },
    "thick_club": {
      "textures": "textures/items/held_items/thickclub"
    },
    "toxic_orb": {
      "textures": "textures/items/held_items/toxicorb"
    },
    "twisted_spoon": {
      "textures": "textures/items/held_items/twistedspoon"
    },
    "weakness_policy": {
      "textures": "textures/items/held_items/weaknesspolicy"
    },
    "white_herb": {
      "textures": "textures/items/held_items/whiteherb"
    },
    "wide_lens": {
      "textures": "textures/items/held_items/widelens"
    },
    "wise_glasses": {
      "textures": "textures/items/held_items/wiseglasses"
    },
    "zoom_lens": {
      "textures": "textures/items/held_items/zoomlens"
    },
    "throat_spray": {
      "textures": "textures/items/held_items/throat_spray"
    },
    "room_service": {
      "textures": "textures/items/held_items/room_service"
    },
    "heavy_duty_boots": {
      "textures": "textures/items/held_items/heavy_duty_boots"
    },
    "exp_share": {
      "textures": "textures/items/held_items/expshare"
    },
    "lucky_egg": {
      "textures": "textures/items/held_items/luckyegg"
    },
    "pure_incense": {
      "textures": "textures/items/held_items/pureincense"
    },
    "dragon_scale": {
      "textures": "textures/items/held_items/dragonscale"
    },
    "dubious_disc": {
      "textures": "textures/items/held_items/dubiousdisc"
    },
    "electirizer": {
      "textures": "textures/items/held_items/electirizer"
    },
    "everstone": {
      "textures": "textures/items/held_items/everstone"
    },
    "magmarizer": {
      "textures": "textures/items/held_items/magmarizer"
    },
    "oval_stone": {
      "textures": "textures/items/held_items/ovalstone"
    },
    "prism_scale": {
      "textures": "textures/items/held_items/prismscale"
    },
    "protector": {
      "textures": "textures/items/held_items/protector"
    },
    "reaper_cloth": {
      "textures": "textures/items/held_items/reapercloth"
    },
    "sachet": {
      "textures": "textures/items/held_items/sachet"
    },
    "up_grade": {
      "textures": "textures/items/held_items/up_grade"
    },
    "whipped_dream": {
      "textures": "textures/items/held_items/whipped_dream"
    },
    "black_augurite": {
      "textures": "textures/items/held_items/black_augurite"
    },
    "peat_block": {
      "textures": "textures/items/held_items/peat_block"
    },
    "tart_apple": {
      "textures": "textures/items/held_items/tart_apple"
    },
    "sweet_apple": {
      "textures": "textures/items/held_items/sweet_apple"
    },
    "cracked_pot": {
      "textures": "textures/items/held_items/cracked_pot"
    },
    "auspicious_armor": {
      "textures": "textures/items/held_items/auspicious_armor"
    },
    "malicious_armor": {
      "textures": "textures/items/held_items/malicious_armor"
    },
    "adamant_orb": {
      "textures": "textures/items/held_items/adamant_orb"
    },
    "adamant_crystal": {
      "textures": "textures/items/held_items/adamant_crystal"
    },
    "fluffy_tail": {
      "textures": "textures/items/held_items/fluffy_tail"
    },
    "power_weight": {
      "textures": "textures/items/held_items/powerweight"
    },
    "power_bracer": {
      "textures": "textures/items/held_items/powerbracer"
    },
    "power_belt": {
      "textures": "textures/items/held_items/powerbelt"
    },
    "power_lens": {
      "textures": "textures/items/held_items/powerlens"
    },
    "power_band": {
      "textures": "textures/items/held_items/powerband"
    },
    "power_anklet": {
      "textures": "textures/items/held_items/poweranklet"
    },
    "bug_gem": {
      "textures": "textures/items/held_items/buggem"
    },
    "dark_gem": {
      "textures": "textures/items/held_items/darkgem"
    },
    "dragon_gem": {
      "textures": "textures/items/held_items/dragongem"
    },
    "electric_gem": {
      "textures": "textures/items/held_items/electricgem"
    },
    "fairy_gem": {
      "textures": "textures/items/held_items/fairygem"
    },
    "fighting_gem": {
      "textures": "textures/items/held_items/fightinggem"
    },
    "fire_gem": {
      "textures": "textures/items/held_items/firegem"
    },
    "flying_gem": {
      "textures": "textures/items/held_items/flyinggem"
    },
    "ghost_gem": {
      "textures": "textures/items/held_items/ghostgem"
    },
    "grass_gem": {
      "textures": "textures/items/held_items/grassgem"
    },
    "ground_gem": {
      "textures": "textures/items/held_items/groundgem"
    },
    "ice_gem": {
      "textures": "textures/items/held_items/icegem"
    },
    "normal_gem": {
      "textures": "textures/items/held_items/normalgem"
    },
    "poison_gem": {
      "textures": "textures/items/held_items/poisongem"
    },
    "psychic_gem": {
      "textures": "textures/items/held_items/psychicgem"
    },
    "rock_gem": {
      "textures": "textures/items/held_items/rockgem"
    },
    "steel_gem": {
      "textures": "textures/items/held_items/steelgem"
    },
    "water_gem": {
      "textures": "textures/items/held_items/water_gem"
    },
    "blue_orb": {
      "textures": "textures/items/held_items/blue_orb"
    },
    "red_orb": {
      "textures": "textures/items/held_items/red_orb"
    },
    "mega_ring": {
      "textures": "textures/items/mega_ring"
    },
    "abomasite": {
      "textures": "textures/items/held_items/abomasite"
    },
    "absolite": {
      "textures": "textures/items/held_items/absolite"
    },
    "aerodactylite": {
      "textures": "textures/items/held_items/aerodactylite"
    },
    "aggronite": {
      "textures": "textures/items/held_items/aggronite"
    },
    "alakazite": {
      "textures": "textures/items/held_items/alakazite"
    },
    "altarianite": {
      "textures": "textures/items/held_items/altarianite"
    },
    "ampharosite": {
      "textures": "textures/items/held_items/ampharosite"
    },
    "audinite": {
      "textures": "textures/items/held_items/audinite"
    },
    "banettite": {
      "textures": "textures/items/held_items/banettite"
    },
    "beedrillite": {
      "textures": "textures/items/held_items/beedrillite"
    },
    "blastoisinite": {
      "textures": "textures/items/held_items/blastoisinite"
    },
    "blazikenite": {
      "textures": "textures/items/held_items/blazikenite"
    },
    "cameruptite": {
      "textures": "textures/items/held_items/cameruptite"
    },
    "charizardite_x": {
      "textures": "textures/items/held_items/charizarditex"
    },
    "charizardite_y": {
      "textures": "textures/items/held_items/charizarditey"
    },
    "diancite": {
      "textures": "textures/items/held_items/diancite"
    },
    "galladite": {
      "textures": "textures/items/held_items/galladite"
    },
    "garchompite": {
      "textures": "textures/items/held_items/garchompite"
    },
    "gardevoirite": {
      "textures": "textures/items/held_items/gardevoirite"
    },
    "gengarite": {
      "textures": "textures/items/held_items/gengarite"
    },
    "glalitite": {
      "textures": "textures/items/held_items/glalitite"
    },
    "gyaradosite": {
      "textures": "textures/items/held_items/gyaradosite"
    },
    "heracronite": {
      "textures": "textures/items/held_items/heracronite"
    },
    "houndoominite": {
      "textures": "textures/items/held_items/houndoominite"
    },
    "kangaskhanite": {
      "textures": "textures/items/held_items/kangaskhanite"
    },
    "latiasite": {
      "textures": "textures/items/held_items/latiasite"
    },
    "latiosite": {
      "textures": "textures/items/held_items/latiosite"
    },
    "lopunnite": {
      "textures": "textures/items/held_items/lopunnite"
    },
    "lucarionite": {
      "textures": "textures/items/held_items/lucarionite"
    },
    "manectite": {
      "textures": "textures/items/held_items/manectite"
    },
    "mawilite": {
      "textures": "textures/items/held_items/mawilite"
    },
    "medichamite": {
      "textures": "textures/items/held_items/medichamite"
    },
    "metagrossite": {
      "textures": "textures/items/held_items/metagrossite"
    },
    "mewtwonite_x": {
      "textures": "textures/items/held_items/mewtwonite_x"
    },
    "mewtwonite_y": {
      "textures": "textures/items/held_items/mewtwonite_y"
    },
    "pidgeotite": {
      "textures": "textures/items/held_items/pidgeotite"
    },
    "pinsirite": {
      "textures": "textures/items/held_items/pinsirite"
    },
    "sablenite": {
      "textures": "textures/items/held_items/sablenite"
    },
    "salamencite": {
      "textures": "textures/items/held_items/salamencite"
    },
    "sceptilite": {
      "textures": "textures/items/held_items/sceptilite"
    },
    "scizorite": {
      "textures": "textures/items/held_items/scizorite"
    },
    "sharpedonite": {
      "textures": "textures/items/held_items/sharpedonite"
    },
    "slowbronite": {
      "textures": "textures/items/held_items/slowbronite"
    },
    "steelixite": {
      "textures": "textures/items/held_items/steelixite"
    },
    "swampertite": {
      "textures": "textures/items/held_items/swampertite"
    },
    "tyranitarite": {
      "textures": "textures/items/held_items/tyranitarite"
    },
    "venusaurite": {
      "textures": "textures/items/held_items/venusaurite"
    },
    "event_crate_key": {
      "textures": "textures/items/crate_keys/event"
    },
    "great_crate_key": {
      "textures": "textures/items/crate_keys/great"
    },
    "master_crate_key": {
      "textures": "textures/items/crate_keys/master"
    },
    "poke_crate_key": {
      "textures": "textures/items/crate_keys/poke"
    },
    "ultra_crate_key": {
      "textures": "textures/items/crate_keys/ultra"
    },
    "random_legendary_crate_key": {
      "textures": "textures/items/crate_keys/random_legendary"
    },
    "random_pokemon_crate_key": {
      "textures": "textures/items/crate_keys/random_pokemon"
    },
    "random_shiny_crate_key": {
      "textures": "textures/items/crate_keys/random_shiny"
    },
    "random_shiny_legendary_crate_key": {
      "textures": "textures/items/crate_keys/random_shiny_legendary"
    },
    "beastball": {
      "textures": "textures/items/ball/beast_ball"
    },
    "cherishball": {
      "textures": "textures/items/ball/cherish_ball"
    },
    "dreamball": {
      "textures": "textures/items/ball/dream_ball"
    },
    "duskball": {
      "textures": "textures/items/ball/dusk_ball"
    },
    "diveball": {
      "textures": "textures/items/ball/dive_ball"
    },
    "fastball": {
      "textures": "textures/items/ball/fast_ball"
    },
    "friendball": {
      "textures": "textures/items/ball/friend_ball"
    },
    "greatball": {
      "textures": "textures/items/ball/great_ball"
    },
    "gsball": {
      "textures": "textures/items/ball/gs_ball"
    },
    "healball": {
      "textures": "textures/items/ball/heal_ball"
    },
    "heavyball": {
      "textures": "textures/items/ball/heavy_ball"
    },
    "levelball": {
      "textures": "textures/items/ball/level_ball"
    },
    "loveball": {
      "textures": "textures/items/ball/love_ball"
    },
    "lureball": {
      "textures": "textures/items/ball/lure_ball"
    },
    "luxuryball": {
      "textures": "textures/items/ball/luxury_ball"
    },
    "masterball": {
      "textures": "textures/items/ball/master_ball"
    },
    "moonball": {
      "textures": "textures/items/ball/moon_ball"
    },
    "nestball": {
      "textures": "textures/items/ball/nest_ball"
    },
    "netball": {
      "textures": "textures/items/ball/net_ball"
    },
    "parkball": {
      "textures": "textures/items/ball/park_ball"
    },
    "pokeball": {
      "textures": "textures/items/ball/poke_ball"
    },
    "premierball": {
      "textures": "textures/items/ball/premier_ball"
    },
    "quickball": {
      "textures": "textures/items/ball/quick_ball"
    },
    "repeatball": {
      "textures": "textures/items/ball/repeat_ball"
    },
    "safariball": {
      "textures": "textures/items/ball/safari_ball"
    },
    "sportball": {
      "textures": "textures/items/ball/sport_ball"
    },
    "timerball": {
      "textures": "textures/items/ball/timer_ball"
    },
    "ultraball": {
      "textures": "textures/items/ball/ultra_ball"
    },
    "dive_ball_lid": {
      "textures": "textures/items/ball/lid/dive_ball_lid"
    },
    "dusk_ball_lid": {
      "textures": "textures/items/ball/lid/dusk_ball_lid"
    },
    "fast_ball_lid": {
      "textures": "textures/items/ball/lid/fast_ball_lid"
    },
    "friend_ball_lid": {
      "textures": "textures/items/ball/lid/friend_ball_lid"
    },
    "great_ball_lid": {
      "textures": "textures/items/ball/lid/great_ball_lid"
    },
    "heal_ball_lid": {
      "textures": "textures/items/ball/lid/heal_ball_lid"
    },
    "heavy_ball_lid": {
      "textures": "textures/items/ball/lid/heavy_ball_lid"
    },
    "level_ball_lid": {
      "textures": "textures/items/ball/lid/level_ball_lid"
    },
    "love_ball_lid": {
      "textures": "textures/items/ball/lid/love_ball_lid"
    },
    "lure_ball_lid": {
      "textures": "textures/items/ball/lid/lure_ball_lid"
    },
    "luxury_ball_lid": {
      "textures": "textures/items/ball/lid/luxury_ball_lid"
    },
    "moon_ball_lid": {
      "textures": "textures/items/ball/lid/moon_ball_lid"
    },
    "nest_ball_lid": {
      "textures": "textures/items/ball/lid/nest_ball_lid"
    },
    "net_ball_lid": {
      "textures": "textures/items/ball/lid/net_ball_lid"
    },
    "park_ball_lid": {
      "textures": "textures/items/ball/lid/park_ball_lid"
    },
    "poke_ball_lid": {
      "textures": "textures/items/ball/lid/poke_ball_lid"
    },
    "premier_ball_lid": {
      "textures": "textures/items/ball/lid/premier_ball_lid"
    },
    "quick_ball_lid": {
      "textures": "textures/items/ball/lid/quick_ball_lid"
    },
    "repeat_ball_lid": {
      "textures": "textures/items/ball/lid/repeat_ball_lid"
    },
    "safari_ball_lid": {
      "textures": "textures/items/ball/lid/safari_ball_lid"
    },
    "sport_ball_lid": {
      "textures": "textures/items/ball/lid/sport_ball_lid"
    },
    "timer_ball_lid": {
      "textures": "textures/items/ball/lid/timer_ball_lid"
    },
    "ultra_ball_lid": {
      "textures": "textures/items/ball/lid/ultra_ball_lid"
    },
    "chipped_pot": {
      "textures": "textures/items/held_items/chipped_pot"
    },
    "strawberry_sweet": {
      "textures": "textures/items/held_items/strawberry_sweet"
    },
    "leaders_crest": {
      "textures": "textures/items/held_items/leaders_crest"
    },
    "scroll_of_darkness": {
      "textures": "textures/items/held_items/scroll_of_darkness"
    },
    "scroll_of_waters": {
      "textures": "textures/items/held_items/scroll_of_waters"
    },
    "metal_alloy": {
      "textures": "textures/items/held_items/metal_alloy"
    },
    "syrupy_apple": {
      "textures": "textures/items/held_items/syrupy_apple"
    },
    "unremarkable_teacup": {
      "textures": "textures/items/held_items/unremarkable_teacup"
    },
    "masterpiece_teacup": {
      "textures": "textures/items/held_items/masterpiece_teacup"
    },
    "burn_drive": {
      "textures": "textures/items/held_items/drives/burn_drive"
    },
    "chill_drive": {
      "textures": "textures/items/held_items/drives/chill_drive"
    },
    "douse_drive": {
      "textures": "textures/items/held_items/drives/douse_drive"
    },
    "shock_drive": {
      "textures": "textures/items/held_items/drives/shock_drive"
    },
    "bug_memory": {
      "textures": "textures/items/held_items/bugmemory"
    },
    "dark_memory": {
      "textures": "textures/items/held_items/darkmemory"
    },
    "dragon_memory": {
      "textures": "textures/items/held_items/dragonmemory"
    },
    "electric_memory": {
      "textures": "textures/items/held_items/electricmemory"
    },
    "fairy_memory": {
      "textures": "textures/items/held_items/fairymemory"
    },
    "fighting_memory": {
      "textures": "textures/items/held_items/fightingmemory"
    },
    "fire_memory": {
      "textures": "textures/items/held_items/firememory"
    },
    "flying_memory": {
      "textures": "textures/items/held_items/flyingmemory"
    },
    "ghost_memory": {
      "textures": "textures/items/held_items/ghostmemory"
    },
    "grass_memory": {
      "textures": "textures/items/held_items/grassmemory"
    },
    "ground_memory": {
      "textures": "textures/items/held_items/groundmemory"
    },
    "ice_memory": {
      "textures": "textures/items/held_items/icememory"
    },
    "poison_memory": {
      "textures": "textures/items/held_items/poisonmemory"
    },
    "psychic_memory": {
      "textures": "textures/items/held_items/psychicmemory"
    },
    "rock_memory": {
      "textures": "textures/items/held_items/rockmemory"
    },
    "steel_memory": {
      "textures": "textures/items/held_items/steelmemory"
    },
    "water_memory": {
      "textures": "textures/items/held_items/watermemory"
    },
    "rusted_shield": {
      "textures": "textures/items/held_items/rusted_shield"
    },
    "rusted_sword": {
      "textures": "textures/items/held_items/rusted_sword"
    },
    "fairy_feather": {
      "textures": "textures/items/held_items/fairy_feather"
    },
    "genius_feather": {
      "textures": "textures/items/healing_items/genius_feather"
    },
    "swift_feather": {
      "textures": "textures/items/healing_items/swift_feather"
    },
    "clever_feather": {
      "textures": "textures/items/healing_items/clever_feather"
    },
    "cornerstone_mask": {
      "textures": "textures/items/held_items/masks/cornerstone"
    },
    "wellspring_mask": {
      "textures": "textures/items/held_items/masks/wellspring"
    },
    "hearthflame_mask": {
      "textures": "textures/items/held_items/masks/hearthflame"
    },
    "teal_mask": {
      "textures": "textures/items/held_items/masks/teal"
    },
    "ability_shield": {
      "textures": "textures/items/held_items/ability_shield"
    },
    "blunder_policy": {
      "textures": "textures/items/held_items/blunder_policy"
    },
    "booster_energy": {
      "textures": "textures/items/held_items/booster_energy"
    },
    "clear_amulet": {
      "textures": "textures/items/held_items/clear_amulet"
    },
    "covert_cloak": {
      "textures": "textures/items/held_items/covert_cloak"
    },
    "draco_plate": {
      "textures": "textures/items/held_items/draco_plate"
    },
    "dread_plate": {
      "textures": "textures/items/held_items/dread_plate"
    },
    "earth_plate": {
      "textures": "textures/items/held_items/earth_plate"
    },
    "eject_pack": {
      "textures": "textures/items/held_items/eject_pack"
    },
    "fist_plate": {
      "textures": "textures/items/held_items/fist_plate"
    },
    "flame_plate": {
      "textures": "textures/items/held_items/flame_plate"
    },
    "icicle_plate": {
      "textures": "textures/items/held_items/icicle_plate"
    },
    "insect_plate": {
      "textures": "textures/items/held_items/insect_plate"
    },
    "iron_plate": {
      "textures": "textures/items/held_items/iron_plate"
    },
    "loaded_dice": {
      "textures": "textures/items/held_items/loaded_dice"
    },
    "lustrous_orb": {
      "textures": "textures/items/held_items/lustrous_orb"
    },
    "lustrous_globe": {
      "textures": "textures/items/held_items/lustrous_globe"
    },
    "meadow_plate": {
      "textures": "textures/items/held_items/meadow_plate"
    },
    "mind_plate": {
      "textures": "textures/items/held_items/mind_plate"
    },
    "mirror_herb": {
      "textures": "textures/items/held_items/mirror_herb"
    },
    "protective_pads": {
      "textures": "textures/items/held_items/protective_pads"
    },
    "punching_glove": {
      "textures": "textures/items/held_items/punching_glove"
    },
    "sea_incense": {
      "textures": "textures/items/held_items/sea_incense"
    },
    "sky_plate": {
      "textures": "textures/items/held_items/sky_plate"
    },
    "splash_plate": {
      "textures": "textures/items/held_items/splash_plate"
    },
    "spooky_plate": {
      "textures": "textures/items/held_items/spooky_plate"
    },
    "stone_plate": {
      "textures": "textures/items/held_items/stone_plate"
    },
    "terrain_extender": {
      "textures": "textures/items/held_items/terrain_extender"
    },
    "toxic_plate": {
      "textures": "textures/items/held_items/toxic_plate"
    },
    "utility_umbrella": {
      "textures": "textures/items/held_items/utility_umbrella"
    },
    "zap_plate": {
      "textures": "textures/items/held_items/zap_plate"
    },
    "galarica_cuff": {
      "textures": "textures/items/held_items/galarica_cuff"
    },
    "galarica_wreath": {
      "textures": "textures/items/held_items/galarica_wreath"
    },
    "sapphire": {
      "textures": "textures/items/sapphire"
    },
    "raw_silver": {
      "textures": "textures/items/raw_silver"
    },
    "bulbasaur": {
      "textures": "textures/sprites/default/bulbasaur.png"
    },
    "ivysaur": {
      "textures": "textures/sprites/default/ivysaur.png"
    },
    "venusaur": {
      "textures": "textures/sprites/default/venusaur.png"
    },
    "venusaurmega": {
      "textures": "textures/sprites/default/venusaurmega.png"
    },
    "venusaurgmax": {
      "textures": "textures/sprites/default/venusaurgmax.png"
    },
    "charmander": {
      "textures": "textures/sprites/default/charmander.png"
    },
    "charmeleon": {
      "textures": "textures/sprites/default/charmeleon.png"
    },
    "charizard": {
      "textures": "textures/sprites/default/charizard.png"
    },
    "charizardmegax": {
      "textures": "textures/sprites/default/charizardmegax.png"
    },
    "charizardmegay": {
      "textures": "textures/sprites/default/charizardmegay.png"
    },
    "charizardgmax": {
      "textures": "textures/sprites/default/charizardgmax.png"
    },
    "squirtle": {
      "textures": "textures/sprites/default/squirtle.png"
    },
    "wartortle": {
      "textures": "textures/sprites/default/wartortle.png"
    },
    "blastoise": {
      "textures": "textures/sprites/default/blastoise.png"
    },
    "blastoisemega": {
      "textures": "textures/sprites/default/blastoisemega.png"
    },
    "blastoisegmax": {
      "textures": "textures/sprites/default/blastoisegmax.png"
    },
    "caterpie": {
      "textures": "textures/sprites/default/caterpie.png"
    },
    "metapod": {
      "textures": "textures/sprites/default/metapod.png"
    },
    "butterfree": {
      "textures": "textures/sprites/default/butterfree.png"
    },
    "butterfreegmax": {
      "textures": "textures/sprites/default/butterfreegmax.png"
    },
    "weedle": {
      "textures": "textures/sprites/default/weedle.png"
    },
    "kakuna": {
      "textures": "textures/sprites/default/kakuna.png"
    },
    "beedrill": {
      "textures": "textures/sprites/default/beedrill.png"
    },
    "beedrillmega": {
      "textures": "textures/sprites/default/beedrillmega.png"
    },
    "pidgey": {
      "textures": "textures/sprites/default/pidgey.png"
    },
    "pidgeotto": {
      "textures": "textures/sprites/default/pidgeotto.png"
    },
    "pidgeot": {
      "textures": "textures/sprites/default/pidgeot.png"
    },
    "pidgeotmega": {
      "textures": "textures/sprites/default/pidgeotmega.png"
    },
    "rattata": {
      "textures": "textures/sprites/default/rattata.png"
    },
    "rattataalola": {
      "textures": "textures/sprites/default/rattataalola.png"
    },
    "raticate": {
      "textures": "textures/sprites/default/raticate.png"
    },
    "raticatealola": {
      "textures": "textures/sprites/default/raticatealola.png"
    },
    "raticatealolatotem": {
      "textures": "textures/sprites/default/raticatealolatotem.png"
    },
    "spearow": {
      "textures": "textures/sprites/default/spearow.png"
    },
    "fearow": {
      "textures": "textures/sprites/default/fearow.png"
    },
    "ekans": {
      "textures": "textures/sprites/default/ekans.png"
    },
    "arbok": {
      "textures": "textures/sprites/default/arbok.png"
    },
    "pikachu": {
      "textures": "textures/sprites/default/pikachu.png"
    },
    "pikachucosplay": {
      "textures": "textures/sprites/default/pikachucosplay.png"
    },
    "pikachurockstar": {
      "textures": "textures/sprites/default/pikachurockstar.png"
    },
    "pikachubelle": {
      "textures": "textures/sprites/default/pikachubelle.png"
    },
    "pikachupopstar": {
      "textures": "textures/sprites/default/pikachupopstar.png"
    },
    "pikachuphd": {
      "textures": "textures/sprites/default/pikachuphd.png"
    },
    "pikachulibre": {
      "textures": "textures/sprites/default/pikachulibre.png"
    },
    "pikachuoriginal": {
      "textures": "textures/sprites/default/pikachuoriginal.png"
    },
    "pikachuhoenn": {
      "textures": "textures/sprites/default/pikachuhoenn.png"
    },
    "pikachusinnoh": {
      "textures": "textures/sprites/default/pikachusinnoh.png"
    },
    "pikachuunova": {
      "textures": "textures/sprites/default/pikachuunova.png"
    },
    "pikachukalos": {
      "textures": "textures/sprites/default/pikachukalos.png"
    },
    "pikachualola": {
      "textures": "textures/sprites/default/pikachualola.png"
    },
    "pikachupartner": {
      "textures": "textures/sprites/default/pikachupartner.png"
    },
    "pikachustarter": {
      "textures": "textures/sprites/default/pikachustarter.png"
    },
    "pikachugmax": {
      "textures": "textures/sprites/default/pikachugmax.png"
    },
    "pikachuworld": {
      "textures": "textures/sprites/default/pikachuworld.png"
    },
    "raichu": {
      "textures": "textures/sprites/default/raichu.png"
    },
    "raichualola": {
      "textures": "textures/sprites/default/raichualola.png"
    },
    "sandshrew": {
      "textures": "textures/sprites/default/sandshrew.png"
    },
    "sandshrewalola": {
      "textures": "textures/sprites/default/sandshrewalola.png"
    },
    "sandslash": {
      "textures": "textures/sprites/default/sandslash.png"
    },
    "sandslashalola": {
      "textures": "textures/sprites/default/sandslashalola.png"
    },
    "nidoranf": {
      "textures": "textures/sprites/default/nidoranf.png"
    },
    "nidorina": {
      "textures": "textures/sprites/default/nidorina.png"
    },
    "nidoqueen": {
      "textures": "textures/sprites/default/nidoqueen.png"
    },
    "nidoranm": {
      "textures": "textures/sprites/default/nidoranm.png"
    },
    "nidorino": {
      "textures": "textures/sprites/default/nidorino.png"
    },
    "nidoking": {
      "textures": "textures/sprites/default/nidoking.png"
    },
    "clefairy": {
      "textures": "textures/sprites/default/clefairy.png"
    },
    "clefable": {
      "textures": "textures/sprites/default/clefable.png"
    },
    "vulpix": {
      "textures": "textures/sprites/default/vulpix.png"
    },
    "vulpixalola": {
      "textures": "textures/sprites/default/vulpixalola.png"
    },
    "ninetales": {
      "textures": "textures/sprites/default/ninetales.png"
    },
    "ninetalesalola": {
      "textures": "textures/sprites/default/ninetalesalola.png"
    },
    "jigglypuff": {
      "textures": "textures/sprites/default/jigglypuff.png"
    },
    "wigglytuff": {
      "textures": "textures/sprites/default/wigglytuff.png"
    },
    "zubat": {
      "textures": "textures/sprites/default/zubat.png"
    },
    "golbat": {
      "textures": "textures/sprites/default/golbat.png"
    },
    "oddish": {
      "textures": "textures/sprites/default/oddish.png"
    },
    "gloom": {
      "textures": "textures/sprites/default/gloom.png"
    },
    "vileplume": {
      "textures": "textures/sprites/default/vileplume.png"
    },
    "paras": {
      "textures": "textures/sprites/default/paras.png"
    },
    "parasect": {
      "textures": "textures/sprites/default/parasect.png"
    },
    "venonat": {
      "textures": "textures/sprites/default/venonat.png"
    },
    "venomoth": {
      "textures": "textures/sprites/default/venomoth.png"
    },
    "diglett": {
      "textures": "textures/sprites/default/diglett.png"
    },
    "diglettalola": {
      "textures": "textures/sprites/default/diglettalola.png"
    },
    "dugtrio": {
      "textures": "textures/sprites/default/dugtrio.png"
    },
    "dugtrioalola": {
      "textures": "textures/sprites/default/dugtrioalola.png"
    },
    "meowth": {
      "textures": "textures/sprites/default/meowth.png"
    },
    "meowthalola": {
      "textures": "textures/sprites/default/meowthalola.png"
    },
    "meowthgalar": {
      "textures": "textures/sprites/default/meowthgalar.png"
    },
    "meowthgmax": {
      "textures": "textures/sprites/default/meowthgmax.png"
    },
    "persian": {
      "textures": "textures/sprites/default/persian.png"
    },
    "persianalola": {
      "textures": "textures/sprites/default/persianalola.png"
    },
    "psyduck": {
      "textures": "textures/sprites/default/psyduck.png"
    },
    "golduck": {
      "textures": "textures/sprites/default/golduck.png"
    },
    "mankey": {
      "textures": "textures/sprites/default/mankey.png"
    },
    "primeape": {
      "textures": "textures/sprites/default/primeape.png"
    },
    "growlithe": {
      "textures": "textures/sprites/default/growlithe.png"
    },
    "growlithehisui": {
      "textures": "textures/sprites/default/growlithehisui.png"
    },
    "arcanine": {
      "textures": "textures/sprites/default/arcanine.png"
    },
    "arcaninehisui": {
      "textures": "textures/sprites/default/arcaninehisui.png"
    },
    "poliwag": {
      "textures": "textures/sprites/default/poliwag.png"
    },
    "poliwhirl": {
      "textures": "textures/sprites/default/poliwhirl.png"
    },
    "poliwrath": {
      "textures": "textures/sprites/default/poliwrath.png"
    },
    "abra": {
      "textures": "textures/sprites/default/abra.png"
    },
    "kadabra": {
      "textures": "textures/sprites/default/kadabra.png"
    },
    "alakazam": {
      "textures": "textures/sprites/default/alakazam.png"
    },
    "alakazammega": {
      "textures": "textures/sprites/default/alakazammega.png"
    },
    "machop": {
      "textures": "textures/sprites/default/machop.png"
    },
    "machoke": {
      "textures": "textures/sprites/default/machoke.png"
    },
    "machamp": {
      "textures": "textures/sprites/default/machamp.png"
    },
    "machampgmax": {
      "textures": "textures/sprites/default/machampgmax.png"
    },
    "bellsprout": {
      "textures": "textures/sprites/default/bellsprout.png"
    },
    "weepinbell": {
      "textures": "textures/sprites/default/weepinbell.png"
    },
    "victreebel": {
      "textures": "textures/sprites/default/victreebel.png"
    },
    "tentacool": {
      "textures": "textures/sprites/default/tentacool.png"
    },
    "tentacruel": {
      "textures": "textures/sprites/default/tentacruel.png"
    },
    "geodude": {
      "textures": "textures/sprites/default/geodude.png"
    },
    "geodudealola": {
      "textures": "textures/sprites/default/geodudealola.png"
    },
    "graveler": {
      "textures": "textures/sprites/default/graveler.png"
    },
    "graveleralola": {
      "textures": "textures/sprites/default/graveleralola.png"
    },
    "golem": {
      "textures": "textures/sprites/default/golem.png"
    },
    "golemalola": {
      "textures": "textures/sprites/default/golemalola.png"
    },
    "ponyta": {
      "textures": "textures/sprites/default/ponyta.png"
    },
    "ponytagalar": {
      "textures": "textures/sprites/default/ponytagalar.png"
    },
    "rapidash": {
      "textures": "textures/sprites/default/rapidash.png"
    },
    "rapidashgalar": {
      "textures": "textures/sprites/default/rapidashgalar.png"
    },
    "slowpoke": {
      "textures": "textures/sprites/default/slowpoke.png"
    },
    "slowpokegalar": {
      "textures": "textures/sprites/default/slowpokegalar.png"
    },
    "slowbro": {
      "textures": "textures/sprites/default/slowbro.png"
    },
    "slowbromega": {
      "textures": "textures/sprites/default/slowbromega.png"
    },
    "slowbrogalar": {
      "textures": "textures/sprites/default/slowbrogalar.png"
    },
    "magnemite": {
      "textures": "textures/sprites/default/magnemite.png"
    },
    "magneton": {
      "textures": "textures/sprites/default/magneton.png"
    },
    "farfetchd": {
      "textures": "textures/sprites/default/farfetchd.png"
    },
    "farfetchdgalar": {
      "textures": "textures/sprites/default/farfetchdgalar.png"
    },
    "doduo": {
      "textures": "textures/sprites/default/doduo.png"
    },
    "dodrio": {
      "textures": "textures/sprites/default/dodrio.png"
    },
    "seel": {
      "textures": "textures/sprites/default/seel.png"
    },
    "dewgong": {
      "textures": "textures/sprites/default/dewgong.png"
    },
    "grimer": {
      "textures": "textures/sprites/default/grimer.png"
    },
    "grimeralola": {
      "textures": "textures/sprites/default/grimeralola.png"
    },
    "muk": {
      "textures": "textures/sprites/default/muk.png"
    },
    "mukalola": {
      "textures": "textures/sprites/default/mukalola.png"
    },
    "shellder": {
      "textures": "textures/sprites/default/shellder.png"
    },
    "cloyster": {
      "textures": "textures/sprites/default/cloyster.png"
    },
    "gastly": {
      "textures": "textures/sprites/default/gastly.png"
    },
    "haunter": {
      "textures": "textures/sprites/default/haunter.png"
    },
    "gengar": {
      "textures": "textures/sprites/default/gengar.png"
    },
    "gengarmega": {
      "textures": "textures/sprites/default/gengarmega.png"
    },
    "gengargmax": {
      "textures": "textures/sprites/default/gengargmax.png"
    },
    "onix": {
      "textures": "textures/sprites/default/onix.png"
    },
    "drowzee": {
      "textures": "textures/sprites/default/drowzee.png"
    },
    "hypno": {
      "textures": "textures/sprites/default/hypno.png"
    },
    "krabby": {
      "textures": "textures/sprites/default/krabby.png"
    },
    "kingler": {
      "textures": "textures/sprites/default/kingler.png"
    },
    "kinglergmax": {
      "textures": "textures/sprites/default/kinglergmax.png"
    },
    "voltorb": {
      "textures": "textures/sprites/default/voltorb.png"
    },
    "voltorbhisui": {
      "textures": "textures/sprites/default/voltorbhisui.png"
    },
    "electrode": {
      "textures": "textures/sprites/default/electrode.png"
    },
    "electrodehisui": {
      "textures": "textures/sprites/default/electrodehisui.png"
    },
    "exeggcute": {
      "textures": "textures/sprites/default/exeggcute.png"
    },
    "exeggutor": {
      "textures": "textures/sprites/default/exeggutor.png"
    },
    "exeggutoralola": {
      "textures": "textures/sprites/default/exeggutoralola.png"
    },
    "cubone": {
      "textures": "textures/sprites/default/cubone.png"
    },
    "marowak": {
      "textures": "textures/sprites/default/marowak.png"
    },
    "marowakalola": {
      "textures": "textures/sprites/default/marowakalola.png"
    },
    "marowakalolatotem": {
      "textures": "textures/sprites/default/marowakalolatotem.png"
    },
    "hitmonlee": {
      "textures": "textures/sprites/default/hitmonlee.png"
    },
    "hitmonchan": {
      "textures": "textures/sprites/default/hitmonchan.png"
    },
    "lickitung": {
      "textures": "textures/sprites/default/lickitung.png"
    },
    "koffing": {
      "textures": "textures/sprites/default/koffing.png"
    },
    "weezing": {
      "textures": "textures/sprites/default/weezing.png"
    },
    "weezinggalar": {
      "textures": "textures/sprites/default/weezinggalar.png"
    },
    "rhyhorn": {
      "textures": "textures/sprites/default/rhyhorn.png"
    },
    "rhydon": {
      "textures": "textures/sprites/default/rhydon.png"
    },
    "chansey": {
      "textures": "textures/sprites/default/chansey.png"
    },
    "tangela": {
      "textures": "textures/sprites/default/tangela.png"
    },
    "kangaskhan": {
      "textures": "textures/sprites/default/kangaskhan.png"
    },
    "kangaskhanmega": {
      "textures": "textures/sprites/default/kangaskhanmega.png"
    },
    "horsea": {
      "textures": "textures/sprites/default/horsea.png"
    },
    "seadra": {
      "textures": "textures/sprites/default/seadra.png"
    },
    "goldeen": {
      "textures": "textures/sprites/default/goldeen.png"
    },
    "seaking": {
      "textures": "textures/sprites/default/seaking.png"
    },
    "staryu": {
      "textures": "textures/sprites/default/staryu.png"
    },
    "starmie": {
      "textures": "textures/sprites/default/starmie.png"
    },
    "mrmime": {
      "textures": "textures/sprites/default/mrmime.png"
    },
    "mrmimegalar": {
      "textures": "textures/sprites/default/mrmimegalar.png"
    },
    "scyther": {
      "textures": "textures/sprites/default/scyther.png"
    },
    "jynx": {
      "textures": "textures/sprites/default/jynx.png"
    },
    "electabuzz": {
      "textures": "textures/sprites/default/electabuzz.png"
    },
    "magmar": {
      "textures": "textures/sprites/default/magmar.png"
    },
    "pinsir": {
      "textures": "textures/sprites/default/pinsir.png"
    },
    "pinsirmega": {
      "textures": "textures/sprites/default/pinsirmega.png"
    },
    "tauros": {
      "textures": "textures/sprites/default/tauros.png"
    },
    "taurospaldeacombat": {
      "textures": "textures/sprites/default/taurospaldeacombat.png"
    },
    "taurospaldeablaze": {
      "textures": "textures/sprites/default/taurospaldeablaze.png"
    },
    "taurospaldeaaqua": {
      "textures": "textures/sprites/default/taurospaldeaaqua.png"
    },
    "magikarp": {
      "textures": "textures/sprites/default/magikarp.png"
    },
    "gyarados": {
      "textures": "textures/sprites/default/gyarados.png"
    },
    "gyaradosmega": {
      "textures": "textures/sprites/default/gyaradosmega.png"
    },
    "lapras": {
      "textures": "textures/sprites/default/lapras.png"
    },
    "laprasgmax": {
      "textures": "textures/sprites/default/laprasgmax.png"
    },
    "ditto": {
      "textures": "textures/sprites/default/ditto.png"
    },
    "eevee": {
      "textures": "textures/sprites/default/eevee.png"
    },
    "eeveestarter": {
      "textures": "textures/sprites/default/eeveestarter.png"
    },
    "eeveegmax": {
      "textures": "textures/sprites/default/eeveegmax.png"
    },
    "vaporeon": {
      "textures": "textures/sprites/default/vaporeon.png"
    },
    "jolteon": {
      "textures": "textures/sprites/default/jolteon.png"
    },
    "flareon": {
      "textures": "textures/sprites/default/flareon.png"
    },
    "porygon": {
      "textures": "textures/sprites/default/porygon.png"
    },
    "omanyte": {
      "textures": "textures/sprites/default/omanyte.png"
    },
    "omastar": {
      "textures": "textures/sprites/default/omastar.png"
    },
    "kabuto": {
      "textures": "textures/sprites/default/kabuto.png"
    },
    "kabutops": {
      "textures": "textures/sprites/default/kabutops.png"
    },
    "aerodactyl": {
      "textures": "textures/sprites/default/aerodactyl.png"
    },
    "aerodactylmega": {
      "textures": "textures/sprites/default/aerodactylmega.png"
    },
    "snorlax": {
      "textures": "textures/sprites/default/snorlax.png"
    },
    "snorlaxgmax": {
      "textures": "textures/sprites/default/snorlaxgmax.png"
    },
    "articuno": {
      "textures": "textures/sprites/default/articuno.png"
    },
    "articunogalar": {
      "textures": "textures/sprites/default/articunogalar.png"
    },
    "zapdos": {
      "textures": "textures/sprites/default/zapdos.png"
    },
    "zapdosgalar": {
      "textures": "textures/sprites/default/zapdosgalar.png"
    },
    "moltres": {
      "textures": "textures/sprites/default/moltres.png"
    },
    "moltresgalar": {
      "textures": "textures/sprites/default/moltresgalar.png"
    },
    "dratini": {
      "textures": "textures/sprites/default/dratini.png"
    },
    "dragonair": {
      "textures": "textures/sprites/default/dragonair.png"
    },
    "dragonite": {
      "textures": "textures/sprites/default/dragonite.png"
    },
    "mewtwo": {
      "textures": "textures/sprites/default/mewtwo.png"
    },
    "mewtwomegax": {
      "textures": "textures/sprites/default/mewtwomegax.png"
    },
    "mewtwomegay": {
      "textures": "textures/sprites/default/mewtwomegay.png"
    },
    "mew": {
      "textures": "textures/sprites/default/mew.png"
    },
    "chikorita": {
      "textures": "textures/sprites/default/chikorita.png"
    },
    "bayleef": {
      "textures": "textures/sprites/default/bayleef.png"
    },
    "meganium": {
      "textures": "textures/sprites/default/meganium.png"
    },
    "cyndaquil": {
      "textures": "textures/sprites/default/cyndaquil.png"
    },
    "quilava": {
      "textures": "textures/sprites/default/quilava.png"
    },
    "typhlosion": {
      "textures": "textures/sprites/default/typhlosion.png"
    },
    "typhlosionhisui": {
      "textures": "textures/sprites/default/typhlosionhisui.png"
    },
    "totodile": {
      "textures": "textures/sprites/default/totodile.png"
    },
    "croconaw": {
      "textures": "textures/sprites/default/croconaw.png"
    },
    "feraligatr": {
      "textures": "textures/sprites/default/feraligatr.png"
    },
    "sentret": {
      "textures": "textures/sprites/default/sentret.png"
    },
    "furret": {
      "textures": "textures/sprites/default/furret.png"
    },
    "hoothoot": {
      "textures": "textures/sprites/default/hoothoot.png"
    },
    "noctowl": {
      "textures": "textures/sprites/default/noctowl.png"
    },
    "ledyba": {
      "textures": "textures/sprites/default/ledyba.png"
    },
    "ledian": {
      "textures": "textures/sprites/default/ledian.png"
    },
    "spinarak": {
      "textures": "textures/sprites/default/spinarak.png"
    },
    "ariados": {
      "textures": "textures/sprites/default/ariados.png"
    },
    "crobat": {
      "textures": "textures/sprites/default/crobat.png"
    },
    "chinchou": {
      "textures": "textures/sprites/default/chinchou.png"
    },
    "lanturn": {
      "textures": "textures/sprites/default/lanturn.png"
    },
    "pichu": {
      "textures": "textures/sprites/default/pichu.png"
    },
    "pichuspikyeared": {
      "textures": "textures/sprites/default/pichuspikyeared.png"
    },
    "cleffa": {
      "textures": "textures/sprites/default/cleffa.png"
    },
    "igglybuff": {
      "textures": "textures/sprites/default/igglybuff.png"
    },
    "togepi": {
      "textures": "textures/sprites/default/togepi.png"
    },
    "togetic": {
      "textures": "textures/sprites/default/togetic.png"
    },
    "natu": {
      "textures": "textures/sprites/default/natu.png"
    },
    "xatu": {
      "textures": "textures/sprites/default/xatu.png"
    },
    "mareep": {
      "textures": "textures/sprites/default/mareep.png"
    },
    "flaaffy": {
      "textures": "textures/sprites/default/flaaffy.png"
    },
    "ampharos": {
      "textures": "textures/sprites/default/ampharos.png"
    },
    "ampharosmega": {
      "textures": "textures/sprites/default/ampharosmega.png"
    },
    "bellossom": {
      "textures": "textures/sprites/default/bellossom.png"
    },
    "marill": {
      "textures": "textures/sprites/default/marill.png"
    },
    "azumarill": {
      "textures": "textures/sprites/default/azumarill.png"
    },
    "sudowoodo": {
      "textures": "textures/sprites/default/sudowoodo.png"
    },
    "politoed": {
      "textures": "textures/sprites/default/politoed.png"
    },
    "hoppip": {
      "textures": "textures/sprites/default/hoppip.png"
    },
    "skiploom": {
      "textures": "textures/sprites/default/skiploom.png"
    },
    "jumpluff": {
      "textures": "textures/sprites/default/jumpluff.png"
    },
    "aipom": {
      "textures": "textures/sprites/default/aipom.png"
    },
    "sunkern": {
      "textures": "textures/sprites/default/sunkern.png"
    },
    "sunflora": {
      "textures": "textures/sprites/default/sunflora.png"
    },
    "yanma": {
      "textures": "textures/sprites/default/yanma.png"
    },
    "wooper": {
      "textures": "textures/sprites/default/wooper.png"
    },
    "wooperpaldea": {
      "textures": "textures/sprites/default/wooperpaldea.png"
    },
    "quagsire": {
      "textures": "textures/sprites/default/quagsire.png"
    },
    "espeon": {
      "textures": "textures/sprites/default/espeon.png"
    },
    "umbreon": {
      "textures": "textures/sprites/default/umbreon.png"
    },
    "murkrow": {
      "textures": "textures/sprites/default/murkrow.png"
    },
    "slowking": {
      "textures": "textures/sprites/default/slowking.png"
    },
    "slowkinggalar": {
      "textures": "textures/sprites/default/slowkinggalar.png"
    },
    "misdreavus": {
      "textures": "textures/sprites/default/misdreavus.png"
    },
    "unown": {
      "textures": "textures/sprites/default/unown.png"
    },
    "wobbuffet": {
      "textures": "textures/sprites/default/wobbuffet.png"
    },
    "girafarig": {
      "textures": "textures/sprites/default/girafarig.png"
    },
    "pineco": {
      "textures": "textures/sprites/default/pineco.png"
    },
    "forretress": {
      "textures": "textures/sprites/default/forretress.png"
    },
    "dunsparce": {
      "textures": "textures/sprites/default/dunsparce.png"
    },
    "gligar": {
      "textures": "textures/sprites/default/gligar.png"
    },
    "steelix": {
      "textures": "textures/sprites/default/steelix.png"
    },
    "steelixmega": {
      "textures": "textures/sprites/default/steelixmega.png"
    },
    "snubbull": {
      "textures": "textures/sprites/default/snubbull.png"
    },
    "granbull": {
      "textures": "textures/sprites/default/granbull.png"
    },
    "qwilfish": {
      "textures": "textures/sprites/default/qwilfish.png"
    },
    "qwilfishhisui": {
      "textures": "textures/sprites/default/qwilfishhisui.png"
    },
    "scizor": {
      "textures": "textures/sprites/default/scizor.png"
    },
    "scizormega": {
      "textures": "textures/sprites/default/scizormega.png"
    },
    "shuckle": {
      "textures": "textures/sprites/default/shuckle.png"
    },
    "heracross": {
      "textures": "textures/sprites/default/heracross.png"
    },
    "heracrossmega": {
      "textures": "textures/sprites/default/heracrossmega.png"
    },
    "sneasel": {
      "textures": "textures/sprites/default/sneasel.png"
    },
    "sneaselhisui": {
      "textures": "textures/sprites/default/sneaselhisui.png"
    },
    "teddiursa": {
      "textures": "textures/sprites/default/teddiursa.png"
    },
    "ursaring": {
      "textures": "textures/sprites/default/ursaring.png"
    },
    "slugma": {
      "textures": "textures/sprites/default/slugma.png"
    },
    "magcargo": {
      "textures": "textures/sprites/default/magcargo.png"
    },
    "swinub": {
      "textures": "textures/sprites/default/swinub.png"
    },
    "piloswine": {
      "textures": "textures/sprites/default/piloswine.png"
    },
    "corsola": {
      "textures": "textures/sprites/default/corsola.png"
    },
    "corsolagalar": {
      "textures": "textures/sprites/default/corsolagalar.png"
    },
    "remoraid": {
      "textures": "textures/sprites/default/remoraid.png"
    },
    "octillery": {
      "textures": "textures/sprites/default/octillery.png"
    },
    "delibird": {
      "textures": "textures/sprites/default/delibird.png"
    },
    "mantine": {
      "textures": "textures/sprites/default/mantine.png"
    },
    "skarmory": {
      "textures": "textures/sprites/default/skarmory.png"
    },
    "houndour": {
      "textures": "textures/sprites/default/houndour.png"
    },
    "houndoom": {
      "textures": "textures/sprites/default/houndoom.png"
    },
    "houndoommega": {
      "textures": "textures/sprites/default/houndoommega.png"
    },
    "kingdra": {
      "textures": "textures/sprites/default/kingdra.png"
    },
    "phanpy": {
      "textures": "textures/sprites/default/phanpy.png"
    },
    "donphan": {
      "textures": "textures/sprites/default/donphan.png"
    },
    "porygon2": {
      "textures": "textures/sprites/default/porygon2.png"
    },
    "stantler": {
      "textures": "textures/sprites/default/stantler.png"
    },
    "smeargle": {
      "textures": "textures/sprites/default/smeargle.png"
    },
    "tyrogue": {
      "textures": "textures/sprites/default/tyrogue.png"
    },
    "hitmontop": {
      "textures": "textures/sprites/default/hitmontop.png"
    },
    "smoochum": {
      "textures": "textures/sprites/default/smoochum.png"
    },
    "elekid": {
      "textures": "textures/sprites/default/elekid.png"
    },
    "magby": {
      "textures": "textures/sprites/default/magby.png"
    },
    "miltank": {
      "textures": "textures/sprites/default/miltank.png"
    },
    "blissey": {
      "textures": "textures/sprites/default/blissey.png"
    },
    "raikou": {
      "textures": "textures/sprites/default/raikou.png"
    },
    "entei": {
      "textures": "textures/sprites/default/entei.png"
    },
    "suicune": {
      "textures": "textures/sprites/default/suicune.png"
    },
    "larvitar": {
      "textures": "textures/sprites/default/larvitar.png"
    },
    "pupitar": {
      "textures": "textures/sprites/default/pupitar.png"
    },
    "tyranitar": {
      "textures": "textures/sprites/default/tyranitar.png"
    },
    "tyranitarmega": {
      "textures": "textures/sprites/default/tyranitarmega.png"
    },
    "lugia": {
      "textures": "textures/sprites/default/lugia.png"
    },
    "hooh": {
      "textures": "textures/sprites/default/hooh.png"
    },
    "celebi": {
      "textures": "textures/sprites/default/celebi.png"
    },
    "treecko": {
      "textures": "textures/sprites/default/treecko.png"
    },
    "grovyle": {
      "textures": "textures/sprites/default/grovyle.png"
    },
    "sceptile": {
      "textures": "textures/sprites/default/sceptile.png"
    },
    "sceptilemega": {
      "textures": "textures/sprites/default/sceptilemega.png"
    },
    "torchic": {
      "textures": "textures/sprites/default/torchic.png"
    },
    "combusken": {
      "textures": "textures/sprites/default/combusken.png"
    },
    "blaziken": {
      "textures": "textures/sprites/default/blaziken.png"
    },
    "blazikenmega": {
      "textures": "textures/sprites/default/blazikenmega.png"
    },
    "mudkip": {
      "textures": "textures/sprites/default/mudkip.png"
    },
    "marshtomp": {
      "textures": "textures/sprites/default/marshtomp.png"
    },
    "swampert": {
      "textures": "textures/sprites/default/swampert.png"
    },
    "swampertmega": {
      "textures": "textures/sprites/default/swampertmega.png"
    },
    "poochyena": {
      "textures": "textures/sprites/default/poochyena.png"
    },
    "mightyena": {
      "textures": "textures/sprites/default/mightyena.png"
    },
    "zigzagoon": {
      "textures": "textures/sprites/default/zigzagoon.png"
    },
    "zigzagoongalar": {
      "textures": "textures/sprites/default/zigzagoongalar.png"
    },
    "linoone": {
      "textures": "textures/sprites/default/linoone.png"
    },
    "linoonegalar": {
      "textures": "textures/sprites/default/linoonegalar.png"
    },
    "wurmple": {
      "textures": "textures/sprites/default/wurmple.png"
    },
    "silcoon": {
      "textures": "textures/sprites/default/silcoon.png"
    },
    "beautifly": {
      "textures": "textures/sprites/default/beautifly.png"
    },
    "cascoon": {
      "textures": "textures/sprites/default/cascoon.png"
    },
    "dustox": {
      "textures": "textures/sprites/default/dustox.png"
    },
    "lotad": {
      "textures": "textures/sprites/default/lotad.png"
    },
    "lombre": {
      "textures": "textures/sprites/default/lombre.png"
    },
    "ludicolo": {
      "textures": "textures/sprites/default/ludicolo.png"
    },
    "seedot": {
      "textures": "textures/sprites/default/seedot.png"
    },
    "nuzleaf": {
      "textures": "textures/sprites/default/nuzleaf.png"
    },
    "shiftry": {
      "textures": "textures/sprites/default/shiftry.png"
    },
    "taillow": {
      "textures": "textures/sprites/default/taillow.png"
    },
    "swellow": {
      "textures": "textures/sprites/default/swellow.png"
    },
    "wingull": {
      "textures": "textures/sprites/default/wingull.png"
    },
    "pelipper": {
      "textures": "textures/sprites/default/pelipper.png"
    },
    "ralts": {
      "textures": "textures/sprites/default/ralts.png"
    },
    "kirlia": {
      "textures": "textures/sprites/default/kirlia.png"
    },
    "gardevoir": {
      "textures": "textures/sprites/default/gardevoir.png"
    },
    "gardevoirmega": {
      "textures": "textures/sprites/default/gardevoirmega.png"
    },
    "surskit": {
      "textures": "textures/sprites/default/surskit.png"
    },
    "masquerain": {
      "textures": "textures/sprites/default/masquerain.png"
    },
    "shroomish": {
      "textures": "textures/sprites/default/shroomish.png"
    },
    "breloom": {
      "textures": "textures/sprites/default/breloom.png"
    },
    "slakoth": {
      "textures": "textures/sprites/default/slakoth.png"
    },
    "vigoroth": {
      "textures": "textures/sprites/default/vigoroth.png"
    },
    "slaking": {
      "textures": "textures/sprites/default/slaking.png"
    },
    "nincada": {
      "textures": "textures/sprites/default/nincada.png"
    },
    "ninjask": {
      "textures": "textures/sprites/default/ninjask.png"
    },
    "shedinja": {
      "textures": "textures/sprites/default/shedinja.png"
    },
    "whismur": {
      "textures": "textures/sprites/default/whismur.png"
    },
    "loudred": {
      "textures": "textures/sprites/default/loudred.png"
    },
    "exploud": {
      "textures": "textures/sprites/default/exploud.png"
    },
    "makuhita": {
      "textures": "textures/sprites/default/makuhita.png"
    },
    "hariyama": {
      "textures": "textures/sprites/default/hariyama.png"
    },
    "azurill": {
      "textures": "textures/sprites/default/azurill.png"
    },
    "nosepass": {
      "textures": "textures/sprites/default/nosepass.png"
    },
    "skitty": {
      "textures": "textures/sprites/default/skitty.png"
    },
    "delcatty": {
      "textures": "textures/sprites/default/delcatty.png"
    },
    "sableye": {
      "textures": "textures/sprites/default/sableye.png"
    },
    "sableyemega": {
      "textures": "textures/sprites/default/sableyemega.png"
    },
    "mawile": {
      "textures": "textures/sprites/default/mawile.png"
    },
    "mawilemega": {
      "textures": "textures/sprites/default/mawilemega.png"
    },
    "aron": {
      "textures": "textures/sprites/default/aron.png"
    },
    "lairon": {
      "textures": "textures/sprites/default/lairon.png"
    },
    "aggron": {
      "textures": "textures/sprites/default/aggron.png"
    },
    "aggronmega": {
      "textures": "textures/sprites/default/aggronmega.png"
    },
    "meditite": {
      "textures": "textures/sprites/default/meditite.png"
    },
    "medicham": {
      "textures": "textures/sprites/default/medicham.png"
    },
    "medichammega": {
      "textures": "textures/sprites/default/medichammega.png"
    },
    "electrike": {
      "textures": "textures/sprites/default/electrike.png"
    },
    "manectric": {
      "textures": "textures/sprites/default/manectric.png"
    },
    "manectricmega": {
      "textures": "textures/sprites/default/manectricmega.png"
    },
    "plusle": {
      "textures": "textures/sprites/default/plusle.png"
    },
    "minun": {
      "textures": "textures/sprites/default/minun.png"
    },
    "volbeat": {
      "textures": "textures/sprites/default/volbeat.png"
    },
    "illumise": {
      "textures": "textures/sprites/default/illumise.png"
    },
    "roselia": {
      "textures": "textures/sprites/default/roselia.png"
    },
    "gulpin": {
      "textures": "textures/sprites/default/gulpin.png"
    },
    "swalot": {
      "textures": "textures/sprites/default/swalot.png"
    },
    "carvanha": {
      "textures": "textures/sprites/default/carvanha.png"
    },
    "sharpedo": {
      "textures": "textures/sprites/default/sharpedo.png"
    },
    "sharpedomega": {
      "textures": "textures/sprites/default/sharpedomega.png"
    },
    "wailmer": {
      "textures": "textures/sprites/default/wailmer.png"
    },
    "wailord": {
      "textures": "textures/sprites/default/wailord.png"
    },
    "numel": {
      "textures": "textures/sprites/default/numel.png"
    },
    "camerupt": {
      "textures": "textures/sprites/default/camerupt.png"
    },
    "cameruptmega": {
      "textures": "textures/sprites/default/cameruptmega.png"
    },
    "torkoal": {
      "textures": "textures/sprites/default/torkoal.png"
    },
    "spoink": {
      "textures": "textures/sprites/default/spoink.png"
    },
    "grumpig": {
      "textures": "textures/sprites/default/grumpig.png"
    },
    "spinda": {
      "textures": "textures/sprites/default/spinda.png"
    },
    "trapinch": {
      "textures": "textures/sprites/default/trapinch.png"
    },
    "vibrava": {
      "textures": "textures/sprites/default/vibrava.png"
    },
    "flygon": {
      "textures": "textures/sprites/default/flygon.png"
    },
    "cacnea": {
      "textures": "textures/sprites/default/cacnea.png"
    },
    "cacturne": {
      "textures": "textures/sprites/default/cacturne.png"
    },
    "swablu": {
      "textures": "textures/sprites/default/swablu.png"
    },
    "altaria": {
      "textures": "textures/sprites/default/altaria.png"
    },
    "altariamega": {
      "textures": "textures/sprites/default/altariamega.png"
    },
    "zangoose": {
      "textures": "textures/sprites/default/zangoose.png"
    },
    "seviper": {
      "textures": "textures/sprites/default/seviper.png"
    },
    "lunatone": {
      "textures": "textures/sprites/default/lunatone.png"
    },
    "solrock": {
      "textures": "textures/sprites/default/solrock.png"
    },
    "barboach": {
      "textures": "textures/sprites/default/barboach.png"
    },
    "whiscash": {
      "textures": "textures/sprites/default/whiscash.png"
    },
    "corphish": {
      "textures": "textures/sprites/default/corphish.png"
    },
    "crawdaunt": {
      "textures": "textures/sprites/default/crawdaunt.png"
    },
    "baltoy": {
      "textures": "textures/sprites/default/baltoy.png"
    },
    "claydol": {
      "textures": "textures/sprites/default/claydol.png"
    },
    "lileep": {
      "textures": "textures/sprites/default/lileep.png"
    },
    "cradily": {
      "textures": "textures/sprites/default/cradily.png"
    },
    "anorith": {
      "textures": "textures/sprites/default/anorith.png"
    },
    "armaldo": {
      "textures": "textures/sprites/default/armaldo.png"
    },
    "feebas": {
      "textures": "textures/sprites/default/feebas.png"
    },
    "milotic": {
      "textures": "textures/sprites/default/milotic.png"
    },
    "castform": {
      "textures": "textures/sprites/default/castform.png"
    },
    "castformsunny": {
      "textures": "textures/sprites/default/castformsunny.png"
    },
    "castformrainy": {
      "textures": "textures/sprites/default/castformrainy.png"
    },
    "castformsnowy": {
      "textures": "textures/sprites/default/castformsnowy.png"
    },
    "kecleon": {
      "textures": "textures/sprites/default/kecleon.png"
    },
    "shuppet": {
      "textures": "textures/sprites/default/shuppet.png"
    },
    "banette": {
      "textures": "textures/sprites/default/banette.png"
    },
    "banettemega": {
      "textures": "textures/sprites/default/banettemega.png"
    },
    "duskull": {
      "textures": "textures/sprites/default/duskull.png"
    },
    "dusclops": {
      "textures": "textures/sprites/default/dusclops.png"
    },
    "tropius": {
      "textures": "textures/sprites/default/tropius.png"
    },
    "chimecho": {
      "textures": "textures/sprites/default/chimecho.png"
    },
    "absol": {
      "textures": "textures/sprites/default/absol.png"
    },
    "absolmega": {
      "textures": "textures/sprites/default/absolmega.png"
    },
    "wynaut": {
      "textures": "textures/sprites/default/wynaut.png"
    },
    "snorunt": {
      "textures": "textures/sprites/default/snorunt.png"
    },
    "glalie": {
      "textures": "textures/sprites/default/glalie.png"
    },
    "glaliemega": {
      "textures": "textures/sprites/default/glaliemega.png"
    },
    "spheal": {
      "textures": "textures/sprites/default/spheal.png"
    },
    "sealeo": {
      "textures": "textures/sprites/default/sealeo.png"
    },
    "walrein": {
      "textures": "textures/sprites/default/walrein.png"
    },
    "clamperl": {
      "textures": "textures/sprites/default/clamperl.png"
    },
    "huntail": {
      "textures": "textures/sprites/default/huntail.png"
    },
    "gorebyss": {
      "textures": "textures/sprites/default/gorebyss.png"
    },
    "relicanth": {
      "textures": "textures/sprites/default/relicanth.png"
    },
    "luvdisc": {
      "textures": "textures/sprites/default/luvdisc.png"
    },
    "bagon": {
      "textures": "textures/sprites/default/bagon.png"
    },
    "shelgon": {
      "textures": "textures/sprites/default/shelgon.png"
    },
    "salamence": {
      "textures": "textures/sprites/default/salamence.png"
    },
    "salamencemega": {
      "textures": "textures/sprites/default/salamencemega.png"
    },
    "beldum": {
      "textures": "textures/sprites/default/beldum.png"
    },
    "metang": {
      "textures": "textures/sprites/default/metang.png"
    },
    "metagross": {
      "textures": "textures/sprites/default/metagross.png"
    },
    "metagrossmega": {
      "textures": "textures/sprites/default/metagrossmega.png"
    },
    "regirock": {
      "textures": "textures/sprites/default/regirock.png"
    },
    "regice": {
      "textures": "textures/sprites/default/regice.png"
    },
    "registeel": {
      "textures": "textures/sprites/default/registeel.png"
    },
    "latias": {
      "textures": "textures/sprites/default/latias.png"
    },
    "latiasmega": {
      "textures": "textures/sprites/default/latiasmega.png"
    },
    "latios": {
      "textures": "textures/sprites/default/latios.png"
    },
    "latiosmega": {
      "textures": "textures/sprites/default/latiosmega.png"
    },
    "kyogre": {
      "textures": "textures/sprites/default/kyogre.png"
    },
    "kyogreprimal": {
      "textures": "textures/sprites/default/kyogreprimal.png"
    },
    "groudon": {
      "textures": "textures/sprites/default/groudon.png"
    },
    "groudonprimal": {
      "textures": "textures/sprites/default/groudonprimal.png"
    },
    "rayquaza": {
      "textures": "textures/sprites/default/rayquaza.png"
    },
    "rayquazamega": {
      "textures": "textures/sprites/default/rayquazamega.png"
    },
    "jirachi": {
      "textures": "textures/sprites/default/jirachi.png"
    },
    "deoxys": {
      "textures": "textures/sprites/default/deoxys.png"
    },
    "deoxysattack": {
      "textures": "textures/sprites/default/deoxysattack.png"
    },
    "deoxysdefense": {
      "textures": "textures/sprites/default/deoxysdefense.png"
    },
    "deoxysspeed": {
      "textures": "textures/sprites/default/deoxysspeed.png"
    },
    "turtwig": {
      "textures": "textures/sprites/default/turtwig.png"
    },
    "grotle": {
      "textures": "textures/sprites/default/grotle.png"
    },
    "torterra": {
      "textures": "textures/sprites/default/torterra.png"
    },
    "chimchar": {
      "textures": "textures/sprites/default/chimchar.png"
    },
    "monferno": {
      "textures": "textures/sprites/default/monferno.png"
    },
    "infernape": {
      "textures": "textures/sprites/default/infernape.png"
    },
    "piplup": {
      "textures": "textures/sprites/default/piplup.png"
    },
    "prinplup": {
      "textures": "textures/sprites/default/prinplup.png"
    },
    "empoleon": {
      "textures": "textures/sprites/default/empoleon.png"
    },
    "starly": {
      "textures": "textures/sprites/default/starly.png"
    },
    "staravia": {
      "textures": "textures/sprites/default/staravia.png"
    },
    "staraptor": {
      "textures": "textures/sprites/default/staraptor.png"
    },
    "bidoof": {
      "textures": "textures/sprites/default/bidoof.png"
    },
    "bibarel": {
      "textures": "textures/sprites/default/bibarel.png"
    },
    "kricketot": {
      "textures": "textures/sprites/default/kricketot.png"
    },
    "kricketune": {
      "textures": "textures/sprites/default/kricketune.png"
    },
    "shinx": {
      "textures": "textures/sprites/default/shinx.png"
    },
    "luxio": {
      "textures": "textures/sprites/default/luxio.png"
    },
    "luxray": {
      "textures": "textures/sprites/default/luxray.png"
    },
    "budew": {
      "textures": "textures/sprites/default/budew.png"
    },
    "roserade": {
      "textures": "textures/sprites/default/roserade.png"
    },
    "cranidos": {
      "textures": "textures/sprites/default/cranidos.png"
    },
    "rampardos": {
      "textures": "textures/sprites/default/rampardos.png"
    },
    "shieldon": {
      "textures": "textures/sprites/default/shieldon.png"
    },
    "bastiodon": {
      "textures": "textures/sprites/default/bastiodon.png"
    },
    "burmy": {
      "textures": "textures/sprites/default/burmy.png"
    },
    "wormadam": {
      "textures": "textures/sprites/default/wormadam.png"
    },
    "wormadamsandy": {
      "textures": "textures/sprites/default/wormadamsandy.png"
    },
    "wormadamtrash": {
      "textures": "textures/sprites/default/wormadamtrash.png"
    },
    "mothim": {
      "textures": "textures/sprites/default/mothim.png"
    },
    "combee": {
      "textures": "textures/sprites/default/combee.png"
    },
    "vespiquen": {
      "textures": "textures/sprites/default/vespiquen.png"
    },
    "pachirisu": {
      "textures": "textures/sprites/default/pachirisu.png"
    },
    "buizel": {
      "textures": "textures/sprites/default/buizel.png"
    },
    "floatzel": {
      "textures": "textures/sprites/default/floatzel.png"
    },
    "cherubi": {
      "textures": "textures/sprites/default/cherubi.png"
    },
    "cherrim": {
      "textures": "textures/sprites/default/cherrim.png"
    },
    "cherrimsunshine": {
      "textures": "textures/sprites/default/cherrimsunshine.png"
    },
    "shellos": {
      "textures": "textures/sprites/default/shellos.png"
    },
    "gastrodon": {
      "textures": "textures/sprites/default/gastrodon.png"
    },
    "ambipom": {
      "textures": "textures/sprites/default/ambipom.png"
    },
    "drifloon": {
      "textures": "textures/sprites/default/drifloon.png"
    },
    "drifblim": {
      "textures": "textures/sprites/default/drifblim.png"
    },
    "buneary": {
      "textures": "textures/sprites/default/buneary.png"
    },
    "lopunny": {
      "textures": "textures/sprites/default/lopunny.png"
    },
    "lopunnymega": {
      "textures": "textures/sprites/default/lopunnymega.png"
    },
    "mismagius": {
      "textures": "textures/sprites/default/mismagius.png"
    },
    "honchkrow": {
      "textures": "textures/sprites/default/honchkrow.png"
    },
    "glameow": {
      "textures": "textures/sprites/default/glameow.png"
    },
    "purugly": {
      "textures": "textures/sprites/default/purugly.png"
    },
    "chingling": {
      "textures": "textures/sprites/default/chingling.png"
    },
    "stunky": {
      "textures": "textures/sprites/default/stunky.png"
    },
    "skuntank": {
      "textures": "textures/sprites/default/skuntank.png"
    },
    "bronzor": {
      "textures": "textures/sprites/default/bronzor.png"
    },
    "bronzong": {
      "textures": "textures/sprites/default/bronzong.png"
    },
    "bonsly": {
      "textures": "textures/sprites/default/bonsly.png"
    },
    "mimejr": {
      "textures": "textures/sprites/default/mimejr.png"
    },
    "happiny": {
      "textures": "textures/sprites/default/happiny.png"
    },
    "chatot": {
      "textures": "textures/sprites/default/chatot.png"
    },
    "spiritomb": {
      "textures": "textures/sprites/default/spiritomb.png"
    },
    "gible": {
      "textures": "textures/sprites/default/gible.png"
    },
    "gabite": {
      "textures": "textures/sprites/default/gabite.png"
    },
    "garchomp": {
      "textures": "textures/sprites/default/garchomp.png"
    },
    "garchompmega": {
      "textures": "textures/sprites/default/garchompmega.png"
    },
    "munchlax": {
      "textures": "textures/sprites/default/munchlax.png"
    },
    "riolu": {
      "textures": "textures/sprites/default/riolu.png"
    },
    "lucario": {
      "textures": "textures/sprites/default/lucario.png"
    },
    "lucariomega": {
      "textures": "textures/sprites/default/lucariomega.png"
    },
    "hippopotas": {
      "textures": "textures/sprites/default/hippopotas.png"
    },
    "hippowdon": {
      "textures": "textures/sprites/default/hippowdon.png"
    },
    "skorupi": {
      "textures": "textures/sprites/default/skorupi.png"
    },
    "drapion": {
      "textures": "textures/sprites/default/drapion.png"
    },
    "croagunk": {
      "textures": "textures/sprites/default/croagunk.png"
    },
    "toxicroak": {
      "textures": "textures/sprites/default/toxicroak.png"
    },
    "carnivine": {
      "textures": "textures/sprites/default/carnivine.png"
    },
    "finneon": {
      "textures": "textures/sprites/default/finneon.png"
    },
    "lumineon": {
      "textures": "textures/sprites/default/lumineon.png"
    },
    "mantyke": {
      "textures": "textures/sprites/default/mantyke.png"
    },
    "snover": {
      "textures": "textures/sprites/default/snover.png"
    },
    "abomasnow": {
      "textures": "textures/sprites/default/abomasnow.png"
    },
    "abomasnowmega": {
      "textures": "textures/sprites/default/abomasnowmega.png"
    },
    "weavile": {
      "textures": "textures/sprites/default/weavile.png"
    },
    "magnezone": {
      "textures": "textures/sprites/default/magnezone.png"
    },
    "lickilicky": {
      "textures": "textures/sprites/default/lickilicky.png"
    },
    "rhyperior": {
      "textures": "textures/sprites/default/rhyperior.png"
    },
    "tangrowth": {
      "textures": "textures/sprites/default/tangrowth.png"
    },
    "electivire": {
      "textures": "textures/sprites/default/electivire.png"
    },
    "magmortar": {
      "textures": "textures/sprites/default/magmortar.png"
    },
    "togekiss": {
      "textures": "textures/sprites/default/togekiss.png"
    },
    "yanmega": {
      "textures": "textures/sprites/default/yanmega.png"
    },
    "leafeon": {
      "textures": "textures/sprites/default/leafeon.png"
    },
    "glaceon": {
      "textures": "textures/sprites/default/glaceon.png"
    },
    "gliscor": {
      "textures": "textures/sprites/default/gliscor.png"
    },
    "mamoswine": {
      "textures": "textures/sprites/default/mamoswine.png"
    },
    "porygonz": {
      "textures": "textures/sprites/default/porygonz.png"
    },
    "gallade": {
      "textures": "textures/sprites/default/gallade.png"
    },
    "gallademega": {
      "textures": "textures/sprites/default/gallademega.png"
    },
    "probopass": {
      "textures": "textures/sprites/default/probopass.png"
    },
    "dusknoir": {
      "textures": "textures/sprites/default/dusknoir.png"
    },
    "froslass": {
      "textures": "textures/sprites/default/froslass.png"
    },
    "rotom": {
      "textures": "textures/sprites/default/rotom.png"
    },
    "rotomheat": {
      "textures": "textures/sprites/default/rotomheat.png"
    },
    "rotomwash": {
      "textures": "textures/sprites/default/rotomwash.png"
    },
    "rotomfrost": {
      "textures": "textures/sprites/default/rotomfrost.png"
    },
    "rotomfan": {
      "textures": "textures/sprites/default/rotomfan.png"
    },
    "rotommow": {
      "textures": "textures/sprites/default/rotommow.png"
    },
    "uxie": {
      "textures": "textures/sprites/default/uxie.png"
    },
    "mesprit": {
      "textures": "textures/sprites/default/mesprit.png"
    },
    "azelf": {
      "textures": "textures/sprites/default/azelf.png"
    },
    "dialga": {
      "textures": "textures/sprites/default/dialga.png"
    },
    "dialgaorigin": {
      "textures": "textures/sprites/default/dialgaorigin.png"
    },
    "palkia": {
      "textures": "textures/sprites/default/palkia.png"
    },
    "palkiaorigin": {
      "textures": "textures/sprites/default/palkiaorigin.png"
    },
    "heatran": {
      "textures": "textures/sprites/default/heatran.png"
    },
    "regigigas": {
      "textures": "textures/sprites/default/regigigas.png"
    },
    "giratina": {
      "textures": "textures/sprites/default/giratina.png"
    },
    "giratinaorigin": {
      "textures": "textures/sprites/default/giratinaorigin.png"
    },
    "cresselia": {
      "textures": "textures/sprites/default/cresselia.png"
    },
    "phione": {
      "textures": "textures/sprites/default/phione.png"
    },
    "manaphy": {
      "textures": "textures/sprites/default/manaphy.png"
    },
    "darkrai": {
      "textures": "textures/sprites/default/darkrai.png"
    },
    "shaymin": {
      "textures": "textures/sprites/default/shaymin.png"
    },
    "shayminsky": {
      "textures": "textures/sprites/default/shayminsky.png"
    },
    "arceus": {
      "textures": "textures/sprites/default/arceus.png"
    },
    "arceusbug": {
      "textures": "textures/sprites/default/arceusbug.png"
    },
    "arceusdark": {
      "textures": "textures/sprites/default/arceusdark.png"
    },
    "arceusdragon": {
      "textures": "textures/sprites/default/arceusdragon.png"
    },
    "arceuselectric": {
      "textures": "textures/sprites/default/arceuselectric.png"
    },
    "arceusfairy": {
      "textures": "textures/sprites/default/arceusfairy.png"
    },
    "arceusfighting": {
      "textures": "textures/sprites/default/arceusfighting.png"
    },
    "arceusfire": {
      "textures": "textures/sprites/default/arceusfire.png"
    },
    "arceusflying": {
      "textures": "textures/sprites/default/arceusflying.png"
    },
    "arceusghost": {
      "textures": "textures/sprites/default/arceusghost.png"
    },
    "arceusgrass": {
      "textures": "textures/sprites/default/arceusgrass.png"
    },
    "arceusground": {
      "textures": "textures/sprites/default/arceusground.png"
    },
    "arceusice": {
      "textures": "textures/sprites/default/arceusice.png"
    },
    "arceuspoison": {
      "textures": "textures/sprites/default/arceuspoison.png"
    },
    "arceuspsychic": {
      "textures": "textures/sprites/default/arceuspsychic.png"
    },
    "arceusrock": {
      "textures": "textures/sprites/default/arceusrock.png"
    },
    "arceussteel": {
      "textures": "textures/sprites/default/arceussteel.png"
    },
    "arceuswater": {
      "textures": "textures/sprites/default/arceuswater.png"
    },
    "victini": {
      "textures": "textures/sprites/default/victini.png"
    },
    "snivy": {
      "textures": "textures/sprites/default/snivy.png"
    },
    "servine": {
      "textures": "textures/sprites/default/servine.png"
    },
    "serperior": {
      "textures": "textures/sprites/default/serperior.png"
    },
    "tepig": {
      "textures": "textures/sprites/default/tepig.png"
    },
    "pignite": {
      "textures": "textures/sprites/default/pignite.png"
    },
    "emboar": {
      "textures": "textures/sprites/default/emboar.png"
    },
    "oshawott": {
      "textures": "textures/sprites/default/oshawott.png"
    },
    "dewott": {
      "textures": "textures/sprites/default/dewott.png"
    },
    "samurott": {
      "textures": "textures/sprites/default/samurott.png"
    },
    "samurotthisui": {
      "textures": "textures/sprites/default/samurotthisui.png"
    },
    "patrat": {
      "textures": "textures/sprites/default/patrat.png"
    },
    "watchog": {
      "textures": "textures/sprites/default/watchog.png"
    },
    "lillipup": {
      "textures": "textures/sprites/default/lillipup.png"
    },
    "herdier": {
      "textures": "textures/sprites/default/herdier.png"
    },
    "stoutland": {
      "textures": "textures/sprites/default/stoutland.png"
    },
    "purrloin": {
      "textures": "textures/sprites/default/purrloin.png"
    },
    "liepard": {
      "textures": "textures/sprites/default/liepard.png"
    },
    "pansage": {
      "textures": "textures/sprites/default/pansage.png"
    },
    "simisage": {
      "textures": "textures/sprites/default/simisage.png"
    },
    "pansear": {
      "textures": "textures/sprites/default/pansear.png"
    },
    "simisear": {
      "textures": "textures/sprites/default/simisear.png"
    },
    "panpour": {
      "textures": "textures/sprites/default/panpour.png"
    },
    "simipour": {
      "textures": "textures/sprites/default/simipour.png"
    },
    "munna": {
      "textures": "textures/sprites/default/munna.png"
    },
    "musharna": {
      "textures": "textures/sprites/default/musharna.png"
    },
    "pidove": {
      "textures": "textures/sprites/default/pidove.png"
    },
    "tranquill": {
      "textures": "textures/sprites/default/tranquill.png"
    },
    "unfezant": {
      "textures": "textures/sprites/default/unfezant.png"
    },
    "blitzle": {
      "textures": "textures/sprites/default/blitzle.png"
    },
    "zebstrika": {
      "textures": "textures/sprites/default/zebstrika.png"
    },
    "roggenrola": {
      "textures": "textures/sprites/default/roggenrola.png"
    },
    "boldore": {
      "textures": "textures/sprites/default/boldore.png"
    },
    "gigalith": {
      "textures": "textures/sprites/default/gigalith.png"
    },
    "woobat": {
      "textures": "textures/sprites/default/woobat.png"
    },
    "swoobat": {
      "textures": "textures/sprites/default/swoobat.png"
    },
    "drilbur": {
      "textures": "textures/sprites/default/drilbur.png"
    },
    "excadrill": {
      "textures": "textures/sprites/default/excadrill.png"
    },
    "audino": {
      "textures": "textures/sprites/default/audino.png"
    },
    "audinomega": {
      "textures": "textures/sprites/default/audinomega.png"
    },
    "timburr": {
      "textures": "textures/sprites/default/timburr.png"
    },
    "gurdurr": {
      "textures": "textures/sprites/default/gurdurr.png"
    },
    "conkeldurr": {
      "textures": "textures/sprites/default/conkeldurr.png"
    },
    "tympole": {
      "textures": "textures/sprites/default/tympole.png"
    },
    "palpitoad": {
      "textures": "textures/sprites/default/palpitoad.png"
    },
    "seismitoad": {
      "textures": "textures/sprites/default/seismitoad.png"
    },
    "throh": {
      "textures": "textures/sprites/default/throh.png"
    },
    "sawk": {
      "textures": "textures/sprites/default/sawk.png"
    },
    "sewaddle": {
      "textures": "textures/sprites/default/sewaddle.png"
    },
    "swadloon": {
      "textures": "textures/sprites/default/swadloon.png"
    },
    "leavanny": {
      "textures": "textures/sprites/default/leavanny.png"
    },
    "venipede": {
      "textures": "textures/sprites/default/venipede.png"
    },
    "whirlipede": {
      "textures": "textures/sprites/default/whirlipede.png"
    },
    "scolipede": {
      "textures": "textures/sprites/default/scolipede.png"
    },
    "cottonee": {
      "textures": "textures/sprites/default/cottonee.png"
    },
    "whimsicott": {
      "textures": "textures/sprites/default/whimsicott.png"
    },
    "petilil": {
      "textures": "textures/sprites/default/petilil.png"
    },
    "lilligant": {
      "textures": "textures/sprites/default/lilligant.png"
    },
    "lilliganthisui": {
      "textures": "textures/sprites/default/lilliganthisui.png"
    },
    "basculin": {
      "textures": "textures/sprites/default/basculin.png"
    },
    "basculinbluestriped": {
      "textures": "textures/sprites/default/basculinbluestriped.png"
    },
    "basculinwhitestriped": {
      "textures": "textures/sprites/default/basculinwhitestriped.png"
    },
    "sandile": {
      "textures": "textures/sprites/default/sandile.png"
    },
    "krokorok": {
      "textures": "textures/sprites/default/krokorok.png"
    },
    "krookodile": {
      "textures": "textures/sprites/default/krookodile.png"
    },
    "darumaka": {
      "textures": "textures/sprites/default/darumaka.png"
    },
    "darumakagalar": {
      "textures": "textures/sprites/default/darumakagalar.png"
    },
    "darmanitan": {
      "textures": "textures/sprites/default/darmanitan.png"
    },
    "darmanitanzen": {
      "textures": "textures/sprites/default/darmanitanzen.png"
    },
    "darmanitangalar": {
      "textures": "textures/sprites/default/darmanitangalar.png"
    },
    "darmanitangalarzen": {
      "textures": "textures/sprites/default/darmanitangalarzen.png"
    },
    "maractus": {
      "textures": "textures/sprites/default/maractus.png"
    },
    "dwebble": {
      "textures": "textures/sprites/default/dwebble.png"
    },
    "crustle": {
      "textures": "textures/sprites/default/crustle.png"
    },
    "scraggy": {
      "textures": "textures/sprites/default/scraggy.png"
    },
    "scrafty": {
      "textures": "textures/sprites/default/scrafty.png"
    },
    "sigilyph": {
      "textures": "textures/sprites/default/sigilyph.png"
    },
    "yamask": {
      "textures": "textures/sprites/default/yamask.png"
    },
    "yamaskgalar": {
      "textures": "textures/sprites/default/yamaskgalar.png"
    },
    "cofagrigus": {
      "textures": "textures/sprites/default/cofagrigus.png"
    },
    "tirtouga": {
      "textures": "textures/sprites/default/tirtouga.png"
    },
    "carracosta": {
      "textures": "textures/sprites/default/carracosta.png"
    },
    "archen": {
      "textures": "textures/sprites/default/archen.png"
    },
    "archeops": {
      "textures": "textures/sprites/default/archeops.png"
    },
    "trubbish": {
      "textures": "textures/sprites/default/trubbish.png"
    },
    "garbodor": {
      "textures": "textures/sprites/default/garbodor.png"
    },
    "garbodorgmax": {
      "textures": "textures/sprites/default/garbodorgmax.png"
    },
    "zorua": {
      "textures": "textures/sprites/default/zorua.png"
    },
    "zoruahisui": {
      "textures": "textures/sprites/default/zoruahisui.png"
    },
    "zoroark": {
      "textures": "textures/sprites/default/zoroark.png"
    },
    "zoroarkhisui": {
      "textures": "textures/sprites/default/zoroarkhisui.png"
    },
    "minccino": {
      "textures": "textures/sprites/default/minccino.png"
    },
    "cinccino": {
      "textures": "textures/sprites/default/cinccino.png"
    },
    "gothita": {
      "textures": "textures/sprites/default/gothita.png"
    },
    "gothorita": {
      "textures": "textures/sprites/default/gothorita.png"
    },
    "gothitelle": {
      "textures": "textures/sprites/default/gothitelle.png"
    },
    "solosis": {
      "textures": "textures/sprites/default/solosis.png"
    },
    "duosion": {
      "textures": "textures/sprites/default/duosion.png"
    },
    "reuniclus": {
      "textures": "textures/sprites/default/reuniclus.png"
    },
    "ducklett": {
      "textures": "textures/sprites/default/ducklett.png"
    },
    "swanna": {
      "textures": "textures/sprites/default/swanna.png"
    },
    "vanillite": {
      "textures": "textures/sprites/default/vanillite.png"
    },
    "vanillish": {
      "textures": "textures/sprites/default/vanillish.png"
    },
    "vanilluxe": {
      "textures": "textures/sprites/default/vanilluxe.png"
    },
    "deerling": {
      "textures": "textures/sprites/default/deerling.png"
    },
    "sawsbuck": {
      "textures": "textures/sprites/default/sawsbuck.png"
    },
    "emolga": {
      "textures": "textures/sprites/default/emolga.png"
    },
    "karrablast": {
      "textures": "textures/sprites/default/karrablast.png"
    },
    "escavalier": {
      "textures": "textures/sprites/default/escavalier.png"
    },
    "foongus": {
      "textures": "textures/sprites/default/foongus.png"
    },
    "amoonguss": {
      "textures": "textures/sprites/default/amoonguss.png"
    },
    "frillish": {
      "textures": "textures/sprites/default/frillish.png"
    },
    "jellicent": {
      "textures": "textures/sprites/default/jellicent.png"
    },
    "alomomola": {
      "textures": "textures/sprites/default/alomomola.png"
    },
    "joltik": {
      "textures": "textures/sprites/default/joltik.png"
    },
    "galvantula": {
      "textures": "textures/sprites/default/galvantula.png"
    },
    "ferroseed": {
      "textures": "textures/sprites/default/ferroseed.png"
    },
    "ferrothorn": {
      "textures": "textures/sprites/default/ferrothorn.png"
    },
    "klink": {
      "textures": "textures/sprites/default/klink.png"
    },
    "klang": {
      "textures": "textures/sprites/default/klang.png"
    },
    "klinklang": {
      "textures": "textures/sprites/default/klinklang.png"
    },
    "tynamo": {
      "textures": "textures/sprites/default/tynamo.png"
    },
    "eelektrik": {
      "textures": "textures/sprites/default/eelektrik.png"
    },
    "eelektross": {
      "textures": "textures/sprites/default/eelektross.png"
    },
    "elgyem": {
      "textures": "textures/sprites/default/elgyem.png"
    },
    "beheeyem": {
      "textures": "textures/sprites/default/beheeyem.png"
    },
    "litwick": {
      "textures": "textures/sprites/default/litwick.png"
    },
    "lampent": {
      "textures": "textures/sprites/default/lampent.png"
    },
    "chandelure": {
      "textures": "textures/sprites/default/chandelure.png"
    },
    "axew": {
      "textures": "textures/sprites/default/axew.png"
    },
    "fraxure": {
      "textures": "textures/sprites/default/fraxure.png"
    },
    "haxorus": {
      "textures": "textures/sprites/default/haxorus.png"
    },
    "cubchoo": {
      "textures": "textures/sprites/default/cubchoo.png"
    },
    "beartic": {
      "textures": "textures/sprites/default/beartic.png"
    },
    "cryogonal": {
      "textures": "textures/sprites/default/cryogonal.png"
    },
    "shelmet": {
      "textures": "textures/sprites/default/shelmet.png"
    },
    "accelgor": {
      "textures": "textures/sprites/default/accelgor.png"
    },
    "stunfisk": {
      "textures": "textures/sprites/default/stunfisk.png"
    },
    "stunfiskgalar": {
      "textures": "textures/sprites/default/stunfiskgalar.png"
    },
    "mienfoo": {
      "textures": "textures/sprites/default/mienfoo.png"
    },
    "mienshao": {
      "textures": "textures/sprites/default/mienshao.png"
    },
    "druddigon": {
      "textures": "textures/sprites/default/druddigon.png"
    },
    "golett": {
      "textures": "textures/sprites/default/golett.png"
    },
    "golurk": {
      "textures": "textures/sprites/default/golurk.png"
    },
    "pawniard": {
      "textures": "textures/sprites/default/pawniard.png"
    },
    "bisharp": {
      "textures": "textures/sprites/default/bisharp.png"
    },
    "bouffalant": {
      "textures": "textures/sprites/default/bouffalant.png"
    },
    "rufflet": {
      "textures": "textures/sprites/default/rufflet.png"
    },
    "braviary": {
      "textures": "textures/sprites/default/braviary.png"
    },
    "braviaryhisui": {
      "textures": "textures/sprites/default/braviaryhisui.png"
    },
    "vullaby": {
      "textures": "textures/sprites/default/vullaby.png"
    },
    "mandibuzz": {
      "textures": "textures/sprites/default/mandibuzz.png"
    },
    "heatmor": {
      "textures": "textures/sprites/default/heatmor.png"
    },
    "durant": {
      "textures": "textures/sprites/default/durant.png"
    },
    "deino": {
      "textures": "textures/sprites/default/deino.png"
    },
    "zweilous": {
      "textures": "textures/sprites/default/zweilous.png"
    },
    "hydreigon": {
      "textures": "textures/sprites/default/hydreigon.png"
    },
    "larvesta": {
      "textures": "textures/sprites/default/larvesta.png"
    },
    "volcarona": {
      "textures": "textures/sprites/default/volcarona.png"
    },
    "cobalion": {
      "textures": "textures/sprites/default/cobalion.png"
    },
    "terrakion": {
      "textures": "textures/sprites/default/terrakion.png"
    },
    "virizion": {
      "textures": "textures/sprites/default/virizion.png"
    },
    "tornadus": {
      "textures": "textures/sprites/default/tornadus.png"
    },
    "tornadustherian": {
      "textures": "textures/sprites/default/tornadustherian.png"
    },
    "thundurus": {
      "textures": "textures/sprites/default/thundurus.png"
    },
    "thundurustherian": {
      "textures": "textures/sprites/default/thundurustherian.png"
    },
    "reshiram": {
      "textures": "textures/sprites/default/reshiram.png"
    },
    "zekrom": {
      "textures": "textures/sprites/default/zekrom.png"
    },
    "landorus": {
      "textures": "textures/sprites/default/landorus.png"
    },
    "landorustherian": {
      "textures": "textures/sprites/default/landorustherian.png"
    },
    "kyurem": {
      "textures": "textures/sprites/default/kyurem.png"
    },
    "kyuremblack": {
      "textures": "textures/sprites/default/kyuremblack.png"
    },
    "kyuremwhite": {
      "textures": "textures/sprites/default/kyuremwhite.png"
    },
    "keldeo": {
      "textures": "textures/sprites/default/keldeo.png"
    },
    "keldeoresolute": {
      "textures": "textures/sprites/default/keldeoresolute.png"
    },
    "meloetta": {
      "textures": "textures/sprites/default/meloetta.png"
    },
    "meloettapirouette": {
      "textures": "textures/sprites/default/meloettapirouette.png"
    },
    "genesect": {
      "textures": "textures/sprites/default/genesect.png"
    },
    "genesectdouse": {
      "textures": "textures/sprites/default/genesectdouse.png"
    },
    "genesectshock": {
      "textures": "textures/sprites/default/genesectshock.png"
    },
    "genesectburn": {
      "textures": "textures/sprites/default/genesectburn.png"
    },
    "genesectchill": {
      "textures": "textures/sprites/default/genesectchill.png"
    },
    "chespin": {
      "textures": "textures/sprites/default/chespin.png"
    },
    "quilladin": {
      "textures": "textures/sprites/default/quilladin.png"
    },
    "chesnaught": {
      "textures": "textures/sprites/default/chesnaught.png"
    },
    "fennekin": {
      "textures": "textures/sprites/default/fennekin.png"
    },
    "braixen": {
      "textures": "textures/sprites/default/braixen.png"
    },
    "delphox": {
      "textures": "textures/sprites/default/delphox.png"
    },
    "froakie": {
      "textures": "textures/sprites/default/froakie.png"
    },
    "frogadier": {
      "textures": "textures/sprites/default/frogadier.png"
    },
    "greninja": {
      "textures": "textures/sprites/default/greninja.png"
    },
    "greninjabond": {
      "textures": "textures/sprites/default/greninjabond.png"
    },
    "bunnelby": {
      "textures": "textures/sprites/default/bunnelby.png"
    },
    "diggersby": {
      "textures": "textures/sprites/default/diggersby.png"
    },
    "fletchling": {
      "textures": "textures/sprites/default/fletchling.png"
    },
    "fletchinder": {
      "textures": "textures/sprites/default/fletchinder.png"
    },
    "talonflame": {
      "textures": "textures/sprites/default/talonflame.png"
    },
    "scatterbug": {
      "textures": "textures/sprites/default/scatterbug.png"
    },
    "spewpa": {
      "textures": "textures/sprites/default/spewpa.png"
    },
    "vivillon": {
      "textures": "textures/sprites/default/vivillon.png"
    },
    "vivillonfancy": {
      "textures": "textures/sprites/default/vivillonfancy.png"
    },
    "vivillonpokeball": {
      "textures": "textures/sprites/default/vivillonpokeball.png"
    },
    "litleo": {
      "textures": "textures/sprites/default/litleo.png"
    },
    "pyroar": {
      "textures": "textures/sprites/default/pyroar.png"
    },
    "flabebe": {
      "textures": "textures/sprites/default/flabebe.png"
    },
    "floette": {
      "textures": "textures/sprites/default/floette.png"
    },
    "floetteeternal": {
      "textures": "textures/sprites/default/floetteeternal.png"
    },
    "florges": {
      "textures": "textures/sprites/default/florges.png"
    },
    "skiddo": {
      "textures": "textures/sprites/default/skiddo.png"
    },
    "gogoat": {
      "textures": "textures/sprites/default/gogoat.png"
    },
    "pancham": {
      "textures": "textures/sprites/default/pancham.png"
    },
    "pangoro": {
      "textures": "textures/sprites/default/pangoro.png"
    },
    "furfrou": {
      "textures": "textures/sprites/default/furfrou.png"
    },
    "espurr": {
      "textures": "textures/sprites/default/espurr.png"
    },
    "meowstic": {
      "textures": "textures/sprites/default/meowstic.png"
    },
    "meowsticf": {
      "textures": "textures/sprites/default/meowsticf.png"
    },
    "honedge": {
      "textures": "textures/sprites/default/honedge.png"
    },
    "doublade": {
      "textures": "textures/sprites/default/doublade.png"
    },
    "aegislash": {
      "textures": "textures/sprites/default/aegislash.png"
    },
    "aegislashblade": {
      "textures": "textures/sprites/default/aegislashblade.png"
    },
    "spritzee": {
      "textures": "textures/sprites/default/spritzee.png"
    },
    "aromatisse": {
      "textures": "textures/sprites/default/aromatisse.png"
    },
    "swirlix": {
      "textures": "textures/sprites/default/swirlix.png"
    },
    "slurpuff": {
      "textures": "textures/sprites/default/slurpuff.png"
    },
    "inkay": {
      "textures": "textures/sprites/default/inkay.png"
    },
    "malamar": {
      "textures": "textures/sprites/default/malamar.png"
    },
    "binacle": {
      "textures": "textures/sprites/default/binacle.png"
    },
    "barbaracle": {
      "textures": "textures/sprites/default/barbaracle.png"
    },
    "skrelp": {
      "textures": "textures/sprites/default/skrelp.png"
    },
    "dragalge": {
      "textures": "textures/sprites/default/dragalge.png"
    },
    "clauncher": {
      "textures": "textures/sprites/default/clauncher.png"
    },
    "clawitzer": {
      "textures": "textures/sprites/default/clawitzer.png"
    },
    "helioptile": {
      "textures": "textures/sprites/default/helioptile.png"
    },
    "heliolisk": {
      "textures": "textures/sprites/default/heliolisk.png"
    },
    "tyrunt": {
      "textures": "textures/sprites/default/tyrunt.png"
    },
    "tyrantrum": {
      "textures": "textures/sprites/default/tyrantrum.png"
    },
    "amaura": {
      "textures": "textures/sprites/default/amaura.png"
    },
    "aurorus": {
      "textures": "textures/sprites/default/aurorus.png"
    },
    "sylveon": {
      "textures": "textures/sprites/default/sylveon.png"
    },
    "hawlucha": {
      "textures": "textures/sprites/default/hawlucha.png"
    },
    "dedenne": {
      "textures": "textures/sprites/default/dedenne.png"
    },
    "carbink": {
      "textures": "textures/sprites/default/carbink.png"
    },
    "goomy": {
      "textures": "textures/sprites/default/goomy.png"
    },
    "sliggoo": {
      "textures": "textures/sprites/default/sliggoo.png"
    },
    "sliggoohisui": {
      "textures": "textures/sprites/default/sliggoohisui.png"
    },
    "goodra": {
      "textures": "textures/sprites/default/goodra.png"
    },
    "goodrahisui": {
      "textures": "textures/sprites/default/goodrahisui.png"
    },
    "klefki": {
      "textures": "textures/sprites/default/klefki.png"
    },
    "phantump": {
      "textures": "textures/sprites/default/phantump.png"
    },
    "trevenant": {
      "textures": "textures/sprites/default/trevenant.png"
    },
    "pumpkaboo": {
      "textures": "textures/sprites/default/pumpkaboo.png"
    },
    "pumpkaboosmall": {
      "textures": "textures/sprites/default/pumpkaboosmall.png"
    },
    "pumpkaboolarge": {
      "textures": "textures/sprites/default/pumpkaboolarge.png"
    },
    "pumpkaboosuper": {
      "textures": "textures/sprites/default/pumpkaboosuper.png"
    },
    "gourgeist": {
      "textures": "textures/sprites/default/gourgeist.png"
    },
    "gourgeistsmall": {
      "textures": "textures/sprites/default/gourgeistsmall.png"
    },
    "gourgeistlarge": {
      "textures": "textures/sprites/default/gourgeistlarge.png"
    },
    "gourgeistsuper": {
      "textures": "textures/sprites/default/gourgeistsuper.png"
    },
    "bergmite": {
      "textures": "textures/sprites/default/bergmite.png"
    },
    "avalugg": {
      "textures": "textures/sprites/default/avalugg.png"
    },
    "avalugghisui": {
      "textures": "textures/sprites/default/avalugghisui.png"
    },
    "noibat": {
      "textures": "textures/sprites/default/noibat.png"
    },
    "noivern": {
      "textures": "textures/sprites/default/noivern.png"
    },
    "xerneas": {
      "textures": "textures/sprites/default/xerneas.png"
    },
    "xerneasneutral": {
      "textures": "textures/sprites/default/xerneasneutral.png"
    },
    "yveltal": {
      "textures": "textures/sprites/default/yveltal.png"
    },
    "zygarde": {
      "textures": "textures/sprites/default/zygarde.png"
    },
    "zygarde10": {
      "textures": "textures/sprites/default/zygarde10.png"
    },
    "zygardecomplete": {
      "textures": "textures/sprites/default/zygardecomplete.png"
    },
    "diancie": {
      "textures": "textures/sprites/default/diancie.png"
    },
    "dianciemega": {
      "textures": "textures/sprites/default/dianciemega.png"
    },
    "hoopa": {
      "textures": "textures/sprites/default/hoopa.png"
    },
    "hoopaunbound": {
      "textures": "textures/sprites/default/hoopaunbound.png"
    },
    "volcanion": {
      "textures": "textures/sprites/default/volcanion.png"
    },
    "rowlet": {
      "textures": "textures/sprites/default/rowlet.png"
    },
    "dartrix": {
      "textures": "textures/sprites/default/dartrix.png"
    },
    "decidueye": {
      "textures": "textures/sprites/default/decidueye.png"
    },
    "decidueyehisui": {
      "textures": "textures/sprites/default/decidueyehisui.png"
    },
    "litten": {
      "textures": "textures/sprites/default/litten.png"
    },
    "torracat": {
      "textures": "textures/sprites/default/torracat.png"
    },
    "incineroar": {
      "textures": "textures/sprites/default/incineroar.png"
    },
    "popplio": {
      "textures": "textures/sprites/default/popplio.png"
    },
    "brionne": {
      "textures": "textures/sprites/default/brionne.png"
    },
    "primarina": {
      "textures": "textures/sprites/default/primarina.png"
    },
    "pikipek": {
      "textures": "textures/sprites/default/pikipek.png"
    },
    "trumbeak": {
      "textures": "textures/sprites/default/trumbeak.png"
    },
    "toucannon": {
      "textures": "textures/sprites/default/toucannon.png"
    },
    "yungoos": {
      "textures": "textures/sprites/default/yungoos.png"
    },
    "gumshoos": {
      "textures": "textures/sprites/default/gumshoos.png"
    },
    "gumshoostotem": {
      "textures": "textures/sprites/default/gumshoostotem.png"
    },
    "grubbin": {
      "textures": "textures/sprites/default/grubbin.png"
    },
    "charjabug": {
      "textures": "textures/sprites/default/charjabug.png"
    },
    "vikavolt": {
      "textures": "textures/sprites/default/vikavolt.png"
    },
    "vikavolttotem": {
      "textures": "textures/sprites/default/vikavolttotem.png"
    },
    "crabrawler": {
      "textures": "textures/sprites/default/crabrawler.png"
    },
    "crabominable": {
      "textures": "textures/sprites/default/crabominable.png"
    },
    "oricorio": {
      "textures": "textures/sprites/default/oricorio.png"
    },
    "oricoriopompom": {
      "textures": "textures/sprites/default/oricoriopompom.png"
    },
    "oricoriopau": {
      "textures": "textures/sprites/default/oricoriopau.png"
    },
    "oricoriosensu": {
      "textures": "textures/sprites/default/oricoriosensu.png"
    },
    "cutiefly": {
      "textures": "textures/sprites/default/cutiefly.png"
    },
    "ribombee": {
      "textures": "textures/sprites/default/ribombee.png"
    },
    "ribombeetotem": {
      "textures": "textures/sprites/default/ribombeetotem.png"
    },
    "rockruff": {
      "textures": "textures/sprites/default/rockruff.png"
    },
    "lycanroc": {
      "textures": "textures/sprites/default/lycanroc.png"
    },
    "lycanrocmidnight": {
      "textures": "textures/sprites/default/lycanrocmidnight.png"
    },
    "lycanrocdusk": {
      "textures": "textures/sprites/default/lycanrocdusk.png"
    },
    "wishiwashi": {
      "textures": "textures/sprites/default/wishiwashi.png"
    },
    "wishiwashischool": {
      "textures": "textures/sprites/default/wishiwashischool.png"
    },
    "mareanie": {
      "textures": "textures/sprites/default/mareanie.png"
    },
    "toxapex": {
      "textures": "textures/sprites/default/toxapex.png"
    },
    "mudbray": {
      "textures": "textures/sprites/default/mudbray.png"
    },
    "mudsdale": {
      "textures": "textures/sprites/default/mudsdale.png"
    },
    "dewpider": {
      "textures": "textures/sprites/default/dewpider.png"
    },
    "araquanid": {
      "textures": "textures/sprites/default/araquanid.png"
    },
    "araquanidtotem": {
      "textures": "textures/sprites/default/araquanidtotem.png"
    },
    "fomantis": {
      "textures": "textures/sprites/default/fomantis.png"
    },
    "lurantis": {
      "textures": "textures/sprites/default/lurantis.png"
    },
    "lurantistotem": {
      "textures": "textures/sprites/default/lurantistotem.png"
    },
    "morelull": {
      "textures": "textures/sprites/default/morelull.png"
    },
    "shiinotic": {
      "textures": "textures/sprites/default/shiinotic.png"
    },
    "salandit": {
      "textures": "textures/sprites/default/salandit.png"
    },
    "salazzle": {
      "textures": "textures/sprites/default/salazzle.png"
    },
    "salazzletotem": {
      "textures": "textures/sprites/default/salazzletotem.png"
    },
    "stufful": {
      "textures": "textures/sprites/default/stufful.png"
    },
    "bewear": {
      "textures": "textures/sprites/default/bewear.png"
    },
    "bounsweet": {
      "textures": "textures/sprites/default/bounsweet.png"
    },
    "steenee": {
      "textures": "textures/sprites/default/steenee.png"
    },
    "tsareena": {
      "textures": "textures/sprites/default/tsareena.png"
    },
    "comfey": {
      "textures": "textures/sprites/default/comfey.png"
    },
    "oranguru": {
      "textures": "textures/sprites/default/oranguru.png"
    },
    "passimian": {
      "textures": "textures/sprites/default/passimian.png"
    },
    "wimpod": {
      "textures": "textures/sprites/default/wimpod.png"
    },
    "golisopod": {
      "textures": "textures/sprites/default/golisopod.png"
    },
    "sandygast": {
      "textures": "textures/sprites/default/sandygast.png"
    },
    "palossand": {
      "textures": "textures/sprites/default/palossand.png"
    },
    "pyukumuku": {
      "textures": "textures/sprites/default/pyukumuku.png"
    },
    "typenull": {
      "textures": "textures/sprites/default/typenull.png"
    },
    "silvally": {
      "textures": "textures/sprites/default/silvally.png"
    },
    "silvallybug": {
      "textures": "textures/sprites/default/silvallybug.png"
    },
    "silvallydark": {
      "textures": "textures/sprites/default/silvallydark.png"
    },
    "silvallydragon": {
      "textures": "textures/sprites/default/silvallydragon.png"
    },
    "silvallyelectric": {
      "textures": "textures/sprites/default/silvallyelectric.png"
    },
    "silvallyfairy": {
      "textures": "textures/sprites/default/silvallyfairy.png"
    },
    "silvallyfighting": {
      "textures": "textures/sprites/default/silvallyfighting.png"
    },
    "silvallyfire": {
      "textures": "textures/sprites/default/silvallyfire.png"
    },
    "silvallyflying": {
      "textures": "textures/sprites/default/silvallyflying.png"
    },
    "silvallyghost": {
      "textures": "textures/sprites/default/silvallyghost.png"
    },
    "silvallygrass": {
      "textures": "textures/sprites/default/silvallygrass.png"
    },
    "silvallyground": {
      "textures": "textures/sprites/default/silvallyground.png"
    },
    "silvallyice": {
      "textures": "textures/sprites/default/silvallyice.png"
    },
    "silvallypoison": {
      "textures": "textures/sprites/default/silvallypoison.png"
    },
    "silvallypsychic": {
      "textures": "textures/sprites/default/silvallypsychic.png"
    },
    "silvallyrock": {
      "textures": "textures/sprites/default/silvallyrock.png"
    },
    "silvallysteel": {
      "textures": "textures/sprites/default/silvallysteel.png"
    },
    "silvallywater": {
      "textures": "textures/sprites/default/silvallywater.png"
    },
    "minior": {
      "textures": "textures/sprites/default/minior.png"
    },
    "miniormeteor": {
      "textures": "textures/sprites/default/miniormeteor.png"
    },
    "komala": {
      "textures": "textures/sprites/default/komala.png"
    },
    "turtonator": {
      "textures": "textures/sprites/default/turtonator.png"
    },
    "togedemaru": {
      "textures": "textures/sprites/default/togedemaru.png"
    },
    "togedemarutotem": {
      "textures": "textures/sprites/default/togedemarutotem.png"
    },
    "mimikyu": {
      "textures": "textures/sprites/default/mimikyu.png"
    },
    "mimikyubusted": {
      "textures": "textures/sprites/default/mimikyubusted.png"
    },
    "mimikyutotem": {
      "textures": "textures/sprites/default/mimikyutotem.png"
    },
    "mimikyubustedtotem": {
      "textures": "textures/sprites/default/mimikyubustedtotem.png"
    },
    "bruxish": {
      "textures": "textures/sprites/default/bruxish.png"
    },
    "drampa": {
      "textures": "textures/sprites/default/drampa.png"
    },
    "dhelmise": {
      "textures": "textures/sprites/default/dhelmise.png"
    },
    "jangmoo": {
      "textures": "textures/sprites/default/jangmoo.png"
    },
    "hakamoo": {
      "textures": "textures/sprites/default/hakamoo.png"
    },
    "kommoo": {
      "textures": "textures/sprites/default/kommoo.png"
    },
    "kommoototem": {
      "textures": "textures/sprites/default/kommoototem.png"
    },
    "tapukoko": {
      "textures": "textures/sprites/default/tapukoko.png"
    },
    "tapulele": {
      "textures": "textures/sprites/default/tapulele.png"
    },
    "tapubulu": {
      "textures": "textures/sprites/default/tapubulu.png"
    },
    "tapufini": {
      "textures": "textures/sprites/default/tapufini.png"
    },
    "cosmog": {
      "textures": "textures/sprites/default/cosmog.png"
    },
    "cosmoem": {
      "textures": "textures/sprites/default/cosmoem.png"
    },
    "solgaleo": {
      "textures": "textures/sprites/default/solgaleo.png"
    },
    "lunala": {
      "textures": "textures/sprites/default/lunala.png"
    },
    "nihilego": {
      "textures": "textures/sprites/default/nihilego.png"
    },
    "buzzwole": {
      "textures": "textures/sprites/default/buzzwole.png"
    },
    "pheromosa": {
      "textures": "textures/sprites/default/pheromosa.png"
    },
    "xurkitree": {
      "textures": "textures/sprites/default/xurkitree.png"
    },
    "celesteela": {
      "textures": "textures/sprites/default/celesteela.png"
    },
    "kartana": {
      "textures": "textures/sprites/default/kartana.png"
    },
    "guzzlord": {
      "textures": "textures/sprites/default/guzzlord.png"
    },
    "necrozma": {
      "textures": "textures/sprites/default/necrozma.png"
    },
    "necrozmaduskmane": {
      "textures": "textures/sprites/default/necrozmaduskmane.png"
    },
    "necrozmadawnwings": {
      "textures": "textures/sprites/default/necrozmadawnwings.png"
    },
    "necrozmaultra": {
      "textures": "textures/sprites/default/necrozmaultra.png"
    },
    "magearna": {
      "textures": "textures/sprites/default/magearna.png"
    },
    "magearnaoriginal": {
      "textures": "textures/sprites/default/magearnaoriginal.png"
    },
    "marshadow": {
      "textures": "textures/sprites/default/marshadow.png"
    },
    "poipole": {
      "textures": "textures/sprites/default/poipole.png"
    },
    "naganadel": {
      "textures": "textures/sprites/default/naganadel.png"
    },
    "stakataka": {
      "textures": "textures/sprites/default/stakataka.png"
    },
    "blacephalon": {
      "textures": "textures/sprites/default/blacephalon.png"
    },
    "zeraora": {
      "textures": "textures/sprites/default/zeraora.png"
    },
    "meltan": {
      "textures": "textures/sprites/default/meltan.png"
    },
    "melmetal": {
      "textures": "textures/sprites/default/melmetal.png"
    },
    "melmetalgmax": {
      "textures": "textures/sprites/default/melmetalgmax.png"
    },
    "grookey": {
      "textures": "textures/sprites/default/grookey.png"
    },
    "thwackey": {
      "textures": "textures/sprites/default/thwackey.png"
    },
    "rillaboom": {
      "textures": "textures/sprites/default/rillaboom.png"
    },
    "rillaboomgmax": {
      "textures": "textures/sprites/default/rillaboomgmax.png"
    },
    "scorbunny": {
      "textures": "textures/sprites/default/scorbunny.png"
    },
    "raboot": {
      "textures": "textures/sprites/default/raboot.png"
    },
    "cinderace": {
      "textures": "textures/sprites/default/cinderace.png"
    },
    "cinderacegmax": {
      "textures": "textures/sprites/default/cinderacegmax.png"
    },
    "sobble": {
      "textures": "textures/sprites/default/sobble.png"
    },
    "drizzile": {
      "textures": "textures/sprites/default/drizzile.png"
    },
    "inteleon": {
      "textures": "textures/sprites/default/inteleon.png"
    },
    "inteleongmax": {
      "textures": "textures/sprites/default/inteleongmax.png"
    },
    "skwovet": {
      "textures": "textures/sprites/default/skwovet.png"
    },
    "greedent": {
      "textures": "textures/sprites/default/greedent.png"
    },
    "rookidee": {
      "textures": "textures/sprites/default/rookidee.png"
    },
    "corvisquire": {
      "textures": "textures/sprites/default/corvisquire.png"
    },
    "corviknight": {
      "textures": "textures/sprites/default/corviknight.png"
    },
    "corviknightgmax": {
      "textures": "textures/sprites/default/corviknightgmax.png"
    },
    "blipbug": {
      "textures": "textures/sprites/default/blipbug.png"
    },
    "dottler": {
      "textures": "textures/sprites/default/dottler.png"
    },
    "orbeetle": {
      "textures": "textures/sprites/default/orbeetle.png"
    },
    "orbeetlegmax": {
      "textures": "textures/sprites/default/orbeetlegmax.png"
    },
    "nickit": {
      "textures": "textures/sprites/default/nickit.png"
    },
    "thievul": {
      "textures": "textures/sprites/default/thievul.png"
    },
    "gossifleur": {
      "textures": "textures/sprites/default/gossifleur.png"
    },
    "eldegoss": {
      "textures": "textures/sprites/default/eldegoss.png"
    },
    "wooloo": {
      "textures": "textures/sprites/default/wooloo.png"
    },
    "dubwool": {
      "textures": "textures/sprites/default/dubwool.png"
    },
    "chewtle": {
      "textures": "textures/sprites/default/chewtle.png"
    },
    "drednaw": {
      "textures": "textures/sprites/default/drednaw.png"
    },
    "drednawgmax": {
      "textures": "textures/sprites/default/drednawgmax.png"
    },
    "yamper": {
      "textures": "textures/sprites/default/yamper.png"
    },
    "boltund": {
      "textures": "textures/sprites/default/boltund.png"
    },
    "rolycoly": {
      "textures": "textures/sprites/default/rolycoly.png"
    },
    "carkol": {
      "textures": "textures/sprites/default/carkol.png"
    },
    "coalossal": {
      "textures": "textures/sprites/default/coalossal.png"
    },
    "coalossalgmax": {
      "textures": "textures/sprites/default/coalossalgmax.png"
    },
    "applin": {
      "textures": "textures/sprites/default/applin.png"
    },
    "flapple": {
      "textures": "textures/sprites/default/flapple.png"
    },
    "flapplegmax": {
      "textures": "textures/sprites/default/flapplegmax.png"
    },
    "appletun": {
      "textures": "textures/sprites/default/appletun.png"
    },
    "appletungmax": {
      "textures": "textures/sprites/default/appletungmax.png"
    },
    "silicobra": {
      "textures": "textures/sprites/default/silicobra.png"
    },
    "sandaconda": {
      "textures": "textures/sprites/default/sandaconda.png"
    },
    "sandacondagmax": {
      "textures": "textures/sprites/default/sandacondagmax.png"
    },
    "cramorant": {
      "textures": "textures/sprites/default/cramorant.png"
    },
    "cramorantgulping": {
      "textures": "textures/sprites/default/cramorantgulping.png"
    },
    "cramorantgorging": {
      "textures": "textures/sprites/default/cramorantgorging.png"
    },
    "arrokuda": {
      "textures": "textures/sprites/default/arrokuda.png"
    },
    "barraskewda": {
      "textures": "textures/sprites/default/barraskewda.png"
    },
    "toxel": {
      "textures": "textures/sprites/default/toxel.png"
    },
    "toxtricity": {
      "textures": "textures/sprites/default/toxtricity.png"
    },
    "toxtricitylowkey": {
      "textures": "textures/sprites/default/toxtricitylowkey.png"
    },
    "toxtricitygmax": {
      "textures": "textures/sprites/default/toxtricitygmax.png"
    },
    "toxtricitylowkeygmax": {
      "textures": "textures/sprites/default/toxtricitylowkeygmax.png"
    },
    "sizzlipede": {
      "textures": "textures/sprites/default/sizzlipede.png"
    },
    "centiskorch": {
      "textures": "textures/sprites/default/centiskorch.png"
    },
    "centiskorchgmax": {
      "textures": "textures/sprites/default/centiskorchgmax.png"
    },
    "clobbopus": {
      "textures": "textures/sprites/default/clobbopus.png"
    },
    "grapploct": {
      "textures": "textures/sprites/default/grapploct.png"
    },
    "sinistea": {
      "textures": "textures/sprites/default/sinistea.png"
    },
    "sinisteaantique": {
      "textures": "textures/sprites/default/sinisteaantique.png"
    },
    "polteageist": {
      "textures": "textures/sprites/default/polteageist.png"
    },
    "polteageistantique": {
      "textures": "textures/sprites/default/polteageistantique.png"
    },
    "hatenna": {
      "textures": "textures/sprites/default/hatenna.png"
    },
    "hattrem": {
      "textures": "textures/sprites/default/hattrem.png"
    },
    "hatterene": {
      "textures": "textures/sprites/default/hatterene.png"
    },
    "hatterenegmax": {
      "textures": "textures/sprites/default/hatterenegmax.png"
    },
    "impidimp": {
      "textures": "textures/sprites/default/impidimp.png"
    },
    "morgrem": {
      "textures": "textures/sprites/default/morgrem.png"
    },
    "grimmsnarl": {
      "textures": "textures/sprites/default/grimmsnarl.png"
    },
    "grimmsnarlgmax": {
      "textures": "textures/sprites/default/grimmsnarlgmax.png"
    },
    "obstagoon": {
      "textures": "textures/sprites/default/obstagoon.png"
    },
    "perrserker": {
      "textures": "textures/sprites/default/perrserker.png"
    },
    "cursola": {
      "textures": "textures/sprites/default/cursola.png"
    },
    "sirfetchd": {
      "textures": "textures/sprites/default/sirfetchd.png"
    },
    "mrrime": {
      "textures": "textures/sprites/default/mrrime.png"
    },
    "runerigus": {
      "textures": "textures/sprites/default/runerigus.png"
    },
    "milcery": {
      "textures": "textures/sprites/default/milcery.png"
    },
    "alcremie": {
      "textures": "textures/sprites/default/alcremie.png"
    },
    "alcremiegmax": {
      "textures": "textures/sprites/default/alcremiegmax.png"
    },
    "falinks": {
      "textures": "textures/sprites/default/falinks.png"
    },
    "pincurchin": {
      "textures": "textures/sprites/default/pincurchin.png"
    },
    "snom": {
      "textures": "textures/sprites/default/snom.png"
    },
    "frosmoth": {
      "textures": "textures/sprites/default/frosmoth.png"
    },
    "stonjourner": {
      "textures": "textures/sprites/default/stonjourner.png"
    },
    "eiscue": {
      "textures": "textures/sprites/default/eiscue.png"
    },
    "eiscuenoice": {
      "textures": "textures/sprites/default/eiscuenoice.png"
    },
    "indeedee": {
      "textures": "textures/sprites/default/indeedee.png"
    },
    "indeedeef": {
      "textures": "textures/sprites/default/indeedeef.png"
    },
    "morpeko": {
      "textures": "textures/sprites/default/morpeko.png"
    },
    "morpekohangry": {
      "textures": "textures/sprites/default/morpekohangry.png"
    },
    "cufant": {
      "textures": "textures/sprites/default/cufant.png"
    },
    "copperajah": {
      "textures": "textures/sprites/default/copperajah.png"
    },
    "copperajahgmax": {
      "textures": "textures/sprites/default/copperajahgmax.png"
    },
    "dracozolt": {
      "textures": "textures/sprites/default/dracozolt.png"
    },
    "arctozolt": {
      "textures": "textures/sprites/default/arctozolt.png"
    },
    "dracovish": {
      "textures": "textures/sprites/default/dracovish.png"
    },
    "arctovish": {
      "textures": "textures/sprites/default/arctovish.png"
    },
    "duraludon": {
      "textures": "textures/sprites/default/duraludon.png"
    },
    "duraludongmax": {
      "textures": "textures/sprites/default/duraludongmax.png"
    },
    "dreepy": {
      "textures": "textures/sprites/default/dreepy.png"
    },
    "drakloak": {
      "textures": "textures/sprites/default/drakloak.png"
    },
    "dragapult": {
      "textures": "textures/sprites/default/dragapult.png"
    },
    "zacian": {
      "textures": "textures/sprites/default/zacian.png"
    },
    "zaciancrowned": {
      "textures": "textures/sprites/default/zaciancrowned.png"
    },
    "zamazenta": {
      "textures": "textures/sprites/default/zamazenta.png"
    },
    "zamazentacrowned": {
      "textures": "textures/sprites/default/zamazentacrowned.png"
    },
    "eternatus": {
      "textures": "textures/sprites/default/eternatus.png"
    },
    "eternatuseternamax": {
      "textures": "textures/sprites/default/eternatuseternamax.png"
    },
    "kubfu": {
      "textures": "textures/sprites/default/kubfu.png"
    },
    "urshifu": {
      "textures": "textures/sprites/default/urshifu.png"
    },
    "urshifurapidstrike": {
      "textures": "textures/sprites/default/urshifurapidstrike.png"
    },
    "urshifugmax": {
      "textures": "textures/sprites/default/urshifugmax.png"
    },
    "urshifurapidstrikegmax": {
      "textures": "textures/sprites/default/urshifurapidstrikegmax.png"
    },
    "zarude": {
      "textures": "textures/sprites/default/zarude.png"
    },
    "zarudedada": {
      "textures": "textures/sprites/default/zarudedada.png"
    },
    "regieleki": {
      "textures": "textures/sprites/default/regieleki.png"
    },
    "regidrago": {
      "textures": "textures/sprites/default/regidrago.png"
    },
    "glastrier": {
      "textures": "textures/sprites/default/glastrier.png"
    },
    "spectrier": {
      "textures": "textures/sprites/default/spectrier.png"
    },
    "calyrex": {
      "textures": "textures/sprites/default/calyrex.png"
    },
    "calyrexice": {
      "textures": "textures/sprites/default/calyrexice.png"
    },
    "calyrexshadow": {
      "textures": "textures/sprites/default/calyrexshadow.png"
    },
    "wyrdeer": {
      "textures": "textures/sprites/default/wyrdeer.png"
    },
    "kleavor": {
      "textures": "textures/sprites/default/kleavor.png"
    },
    "ursaluna": {
      "textures": "textures/sprites/default/ursaluna.png"
    },
    "ursalunabloodmoon": {
      "textures": "textures/sprites/default/ursalunabloodmoon.png"
    },
    "basculegion": {
      "textures": "textures/sprites/default/basculegion.png"
    },
    "basculegionf": {
      "textures": "textures/sprites/default/basculegionf.png"
    },
    "sneasler": {
      "textures": "textures/sprites/default/sneasler.png"
    },
    "overqwil": {
      "textures": "textures/sprites/default/overqwil.png"
    },
    "enamorus": {
      "textures": "textures/sprites/default/enamorus.png"
    },
    "enamorustherian": {
      "textures": "textures/sprites/default/enamorustherian.png"
    },
    "sprigatito": {
      "textures": "textures/sprites/default/sprigatito.png"
    },
    "floragato": {
      "textures": "textures/sprites/default/floragato.png"
    },
    "meowscarada": {
      "textures": "textures/sprites/default/meowscarada.png"
    },
    "fuecoco": {
      "textures": "textures/sprites/default/fuecoco.png"
    },
    "crocalor": {
      "textures": "textures/sprites/default/crocalor.png"
    },
    "skeledirge": {
      "textures": "textures/sprites/default/skeledirge.png"
    },
    "quaxly": {
      "textures": "textures/sprites/default/quaxly.png"
    },
    "quaxwell": {
      "textures": "textures/sprites/default/quaxwell.png"
    },
    "quaquaval": {
      "textures": "textures/sprites/default/quaquaval.png"
    },
    "lechonk": {
      "textures": "textures/sprites/default/lechonk.png"
    },
    "oinkologne": {
      "textures": "textures/sprites/default/oinkologne.png"
    },
    "oinkolognef": {
      "textures": "textures/sprites/default/oinkolognef.png"
    },
    "tarountula": {
      "textures": "textures/sprites/default/tarountula.png"
    },
    "spidops": {
      "textures": "textures/sprites/default/spidops.png"
    },
    "nymble": {
      "textures": "textures/sprites/default/nymble.png"
    },
    "lokix": {
      "textures": "textures/sprites/default/lokix.png"
    },
    "pawmi": {
      "textures": "textures/sprites/default/pawmi.png"
    },
    "pawmo": {
      "textures": "textures/sprites/default/pawmo.png"
    },
    "pawmot": {
      "textures": "textures/sprites/default/pawmot.png"
    },
    "tandemaus": {
      "textures": "textures/sprites/default/tandemaus.png"
    },
    "maushold": {
      "textures": "textures/sprites/default/maushold.png"
    },
    "mausholdfour": {
      "textures": "textures/sprites/default/mausholdfour.png"
    },
    "fidough": {
      "textures": "textures/sprites/default/fidough.png"
    },
    "dachsbun": {
      "textures": "textures/sprites/default/dachsbun.png"
    },
    "smoliv": {
      "textures": "textures/sprites/default/smoliv.png"
    },
    "dolliv": {
      "textures": "textures/sprites/default/dolliv.png"
    },
    "arboliva": {
      "textures": "textures/sprites/default/arboliva.png"
    },
    "squawkabilly": {
      "textures": "textures/sprites/default/squawkabilly.png"
    },
    "squawkabillyblue": {
      "textures": "textures/sprites/default/squawkabillyblue.png"
    },
    "squawkabillyyellow": {
      "textures": "textures/sprites/default/squawkabillyyellow.png"
    },
    "squawkabillywhite": {
      "textures": "textures/sprites/default/squawkabillywhite.png"
    },
    "nacli": {
      "textures": "textures/sprites/default/nacli.png"
    },
    "naclstack": {
      "textures": "textures/sprites/default/naclstack.png"
    },
    "garganacl": {
      "textures": "textures/sprites/default/garganacl.png"
    },
    "charcadet": {
      "textures": "textures/sprites/default/charcadet.png"
    },
    "armarouge": {
      "textures": "textures/sprites/default/armarouge.png"
    },
    "ceruledge": {
      "textures": "textures/sprites/default/ceruledge.png"
    },
    "tadbulb": {
      "textures": "textures/sprites/default/tadbulb.png"
    },
    "bellibolt": {
      "textures": "textures/sprites/default/bellibolt.png"
    },
    "wattrel": {
      "textures": "textures/sprites/default/wattrel.png"
    },
    "kilowattrel": {
      "textures": "textures/sprites/default/kilowattrel.png"
    },
    "maschiff": {
      "textures": "textures/sprites/default/maschiff.png"
    },
    "mabosstiff": {
      "textures": "textures/sprites/default/mabosstiff.png"
    },
    "shroodle": {
      "textures": "textures/sprites/default/shroodle.png"
    },
    "grafaiai": {
      "textures": "textures/sprites/default/grafaiai.png"
    },
    "bramblin": {
      "textures": "textures/sprites/default/bramblin.png"
    },
    "brambleghast": {
      "textures": "textures/sprites/default/brambleghast.png"
    },
    "toedscool": {
      "textures": "textures/sprites/default/toedscool.png"
    },
    "toedscruel": {
      "textures": "textures/sprites/default/toedscruel.png"
    },
    "klawf": {
      "textures": "textures/sprites/default/klawf.png"
    },
    "capsakid": {
      "textures": "textures/sprites/default/capsakid.png"
    },
    "scovillain": {
      "textures": "textures/sprites/default/scovillain.png"
    },
    "rellor": {
      "textures": "textures/sprites/default/rellor.png"
    },
    "rabsca": {
      "textures": "textures/sprites/default/rabsca.png"
    },
    "flittle": {
      "textures": "textures/sprites/default/flittle.png"
    },
    "espathra": {
      "textures": "textures/sprites/default/espathra.png"
    },
    "tinkatink": {
      "textures": "textures/sprites/default/tinkatink.png"
    },
    "tinkatuff": {
      "textures": "textures/sprites/default/tinkatuff.png"
    },
    "tinkaton": {
      "textures": "textures/sprites/default/tinkaton.png"
    },
    "wiglett": {
      "textures": "textures/sprites/default/wiglett.png"
    },
    "wugtrio": {
      "textures": "textures/sprites/default/wugtrio.png"
    },
    "bombirdier": {
      "textures": "textures/sprites/default/bombirdier.png"
    },
    "finizen": {
      "textures": "textures/sprites/default/finizen.png"
    },
    "palafin": {
      "textures": "textures/sprites/default/palafin.png"
    },
    "palafinhero": {
      "textures": "textures/sprites/default/palafinhero.png"
    },
    "varoom": {
      "textures": "textures/sprites/default/varoom.png"
    },
    "revavroom": {
      "textures": "textures/sprites/default/revavroom.png"
    },
    "cyclizar": {
      "textures": "textures/sprites/default/cyclizar.png"
    },
    "orthworm": {
      "textures": "textures/sprites/default/orthworm.png"
    },
    "glimmet": {
      "textures": "textures/sprites/default/glimmet.png"
    },
    "glimmora": {
      "textures": "textures/sprites/default/glimmora.png"
    },
    "greavard": {
      "textures": "textures/sprites/default/greavard.png"
    },
    "houndstone": {
      "textures": "textures/sprites/default/houndstone.png"
    },
    "flamigo": {
      "textures": "textures/sprites/default/flamigo.png"
    },
    "cetoddle": {
      "textures": "textures/sprites/default/cetoddle.png"
    },
    "cetitan": {
      "textures": "textures/sprites/default/cetitan.png"
    },
    "veluza": {
      "textures": "textures/sprites/default/veluza.png"
    },
    "dondozo": {
      "textures": "textures/sprites/default/dondozo.png"
    },
    "tatsugiri": {
      "textures": "textures/sprites/default/tatsugiri.png"
    },
    "annihilape": {
      "textures": "textures/sprites/default/annihilape.png"
    },
    "clodsire": {
      "textures": "textures/sprites/default/clodsire.png"
    },
    "farigiraf": {
      "textures": "textures/sprites/default/farigiraf.png"
    },
    "dudunsparce": {
      "textures": "textures/sprites/default/dudunsparce.png"
    },
    "dudunsparcethreesegment": {
      "textures": "textures/sprites/default/dudunsparcethreesegment.png"
    },
    "kingambit": {
      "textures": "textures/sprites/default/kingambit.png"
    },
    "greattusk": {
      "textures": "textures/sprites/default/greattusk.png"
    },
    "screamtail": {
      "textures": "textures/sprites/default/screamtail.png"
    },
    "brutebonnet": {
      "textures": "textures/sprites/default/brutebonnet.png"
    },
    "fluttermane": {
      "textures": "textures/sprites/default/fluttermane.png"
    },
    "slitherwing": {
      "textures": "textures/sprites/default/slitherwing.png"
    },
    "sandyshocks": {
      "textures": "textures/sprites/default/sandyshocks.png"
    },
    "irontreads": {
      "textures": "textures/sprites/default/irontreads.png"
    },
    "ironbundle": {
      "textures": "textures/sprites/default/ironbundle.png"
    },
    "ironhands": {
      "textures": "textures/sprites/default/ironhands.png"
    },
    "ironjugulis": {
      "textures": "textures/sprites/default/ironjugulis.png"
    },
    "ironmoth": {
      "textures": "textures/sprites/default/ironmoth.png"
    },
    "ironthorns": {
      "textures": "textures/sprites/default/ironthorns.png"
    },
    "frigibax": {
      "textures": "textures/sprites/default/frigibax.png"
    },
    "arctibax": {
      "textures": "textures/sprites/default/arctibax.png"
    },
    "baxcalibur": {
      "textures": "textures/sprites/default/baxcalibur.png"
    },
    "gimmighoul": {
      "textures": "textures/sprites/default/gimmighoul.png"
    },
    "gimmighoulroaming": {
      "textures": "textures/sprites/default/gimmighoulroaming.png"
    },
    "gholdengo": {
      "textures": "textures/sprites/default/gholdengo.png"
    },
    "wochien": {
      "textures": "textures/sprites/default/wochien.png"
    },
    "chienpao": {
      "textures": "textures/sprites/default/chienpao.png"
    },
    "tinglu": {
      "textures": "textures/sprites/default/tinglu.png"
    },
    "chiyu": {
      "textures": "textures/sprites/default/chiyu.png"
    },
    "roaringmoon": {
      "textures": "textures/sprites/default/roaringmoon.png"
    },
    "ironvaliant": {
      "textures": "textures/sprites/default/ironvaliant.png"
    },
    "koraidon": {
      "textures": "textures/sprites/default/koraidon.png"
    },
    "miraidon": {
      "textures": "textures/sprites/default/miraidon.png"
    },
    "walkingwake": {
      "textures": "textures/sprites/default/walkingwake.png"
    },
    "ironleaves": {
      "textures": "textures/sprites/default/ironleaves.png"
    },
    "dipplin": {
      "textures": "textures/sprites/default/dipplin.png"
    },
    "poltchageist": {
      "textures": "textures/sprites/default/poltchageist.png"
    },
    "poltchageistartisan": {
      "textures": "textures/sprites/default/poltchageistartisan.png"
    },
    "sinistcha": {
      "textures": "textures/sprites/default/sinistcha.png"
    },
    "sinistchamasterpiece": {
      "textures": "textures/sprites/default/sinistchamasterpiece.png"
    },
    "okidogi": {
      "textures": "textures/sprites/default/okidogi.png"
    },
    "munkidori": {
      "textures": "textures/sprites/default/munkidori.png"
    },
    "fezandipiti": {
      "textures": "textures/sprites/default/fezandipiti.png"
    },
    "ogerpon": {
      "textures": "textures/sprites/default/ogerpon.png"
    },
    "ogerponwellspring": {
      "textures": "textures/sprites/default/ogerponwellspring.png"
    },
    "ogerponhearthflame": {
      "textures": "textures/sprites/default/ogerponhearthflame.png"
    },
    "ogerponcornerstone": {
      "textures": "textures/sprites/default/ogerponcornerstone.png"
    },
    "ogerpontealtera": {
      "textures": "textures/sprites/default/ogerpontealtera.png"
    },
    "ogerponwellspringtera": {
      "textures": "textures/sprites/default/ogerponwellspringtera.png"
    },
    "ogerponhearthflametera": {
      "textures": "textures/sprites/default/ogerponhearthflametera.png"
    },
    "ogerponcornerstonetera": {
      "textures": "textures/sprites/default/ogerponcornerstonetera.png"
    },
    "archaludon": {
      "textures": "textures/sprites/default/archaludon.png"
    },
    "hydrapple": {
      "textures": "textures/sprites/default/hydrapple.png"
    },
    "gougingfire": {
      "textures": "textures/sprites/default/gougingfire.png"
    },
    "ragingbolt": {
      "textures": "textures/sprites/default/ragingbolt.png"
    },
    "ironboulder": {
      "textures": "textures/sprites/default/ironboulder.png"
    },
    "ironcrown": {
      "textures": "textures/sprites/default/ironcrown.png"
    },
    "terapagos": {
      "textures": "textures/sprites/default/terapagos.png"
    },
    "terapagosterastal": {
      "textures": "textures/sprites/default/terapagosterastal.png"
    },
    "terapagosstellar": {
      "textures": "textures/sprites/default/terapagosstellar.png"
    },
    "pecharunt": {
      "textures": "textures/sprites/default/pecharunt.png"
    },
    "ceruledgehalloween": {
      "textures": "textures/sprites/default/ceruledgehalloween.png"
    },
    "garbodorhalloween": {
      "textures": "textures/sprites/default/garbodorhalloween.png"
    },
    "zoroarkhalloween": {
      "textures": "textures/sprites/default/zoroarkhalloween.png"
    },
    "goletthalloween": {
      "textures": "textures/sprites/default/goletthalloween.png"
    },
    "golurkhalloween": {
      "textures": "textures/sprites/default/golurkhalloween.png"
    },
    "celebihalloween": {
      "textures": "textures/sprites/default/celebihalloween.png"
    },
    "trubbishhalloween": {
      "textures": "textures/sprites/default/trubbishhalloween.png"
    },
    "zoruahalloween": {
      "textures": "textures/sprites/default/zoruahalloween.png"
    },
    "sandshrewhalloween": {
      "textures": "textures/sprites/default/sandshrewhalloween.png"
    },
    "sandslashhalloween": {
      "textures": "textures/sprites/default/sandslashhalloween.png"
    },
    "garchomphalloween": {
      "textures": "textures/sprites/default/garchomphalloween.png"
    },
    "garchomphalloweenmega": {
      "textures": "textures/sprites/default/garchomphalloweenmega.png"
    },
    "unownb": {
      "textures": "textures/sprites/default/unownb.png"
    },
    "unownc": {
      "textures": "textures/sprites/default/unownc.png"
    },
    "unownd": {
      "textures": "textures/sprites/default/unownd.png"
    },
    "unowne": {
      "textures": "textures/sprites/default/unowne.png"
    },
    "unownf": {
      "textures": "textures/sprites/default/unownf.png"
    },
    "unowng": {
      "textures": "textures/sprites/default/unowng.png"
    },
    "unownh": {
      "textures": "textures/sprites/default/unownh.png"
    },
    "unowni": {
      "textures": "textures/sprites/default/unowni.png"
    },
    "unownj": {
      "textures": "textures/sprites/default/unownj.png"
    },
    "unownk": {
      "textures": "textures/sprites/default/unownk.png"
    },
    "unownl": {
      "textures": "textures/sprites/default/unownl.png"
    },
    "unownm": {
      "textures": "textures/sprites/default/unownm.png"
    },
    "unownn": {
      "textures": "textures/sprites/default/unownn.png"
    },
    "unowno": {
      "textures": "textures/sprites/default/unowno.png"
    },
    "unownp": {
      "textures": "textures/sprites/default/unownp.png"
    },
    "unownq": {
      "textures": "textures/sprites/default/unownq.png"
    },
    "unownr": {
      "textures": "textures/sprites/default/unownr.png"
    },
    "unowns": {
      "textures": "textures/sprites/default/unowns.png"
    },
    "unownt": {
      "textures": "textures/sprites/default/unownt.png"
    },
    "unownu": {
      "textures": "textures/sprites/default/unownu.png"
    },
    "unownv": {
      "textures": "textures/sprites/default/unownv.png"
    },
    "unownw": {
      "textures": "textures/sprites/default/unownw.png"
    },
    "unownx": {
      "textures": "textures/sprites/default/unownx.png"
    },
    "unowny": {
      "textures": "textures/sprites/default/unowny.png"
    },
    "unownz": {
      "textures": "textures/sprites/default/unownz.png"
    },
    "unownexclamation": {
      "textures": "textures/sprites/default/unownexclamation.png"
    },
    "unownquestion": {
      "textures": "textures/sprites/default/unownquestion.png"
    },
    "burmysandy": {
      "textures": "textures/sprites/default/burmysandy.png"
    },
    "burmytrash": {
      "textures": "textures/sprites/default/burmytrash.png"
    },
    "shelloseast": {
      "textures": "textures/sprites/default/shelloseast.png"
    },
    "gastrodoneast": {
      "textures": "textures/sprites/default/gastrodoneast.png"
    },
    "giblehalloween": {
      "textures": "textures/sprites/default/giblehalloween.png"
    },
    "gabitehalloween": {
      "textures": "textures/sprites/default/gabitehalloween.png"
    },
    "deerlingsummer": {
      "textures": "textures/sprites/default/deerlingsummer.png"
    },
    "deerlingautumn": {
      "textures": "textures/sprites/default/deerlingautumn.png"
    },
    "deerlingwinter": {
      "textures": "textures/sprites/default/deerlingwinter.png"
    },
    "sawsbucksummer": {
      "textures": "textures/sprites/default/sawsbucksummer.png"
    },
    "sawsbuckautumn": {
      "textures": "textures/sprites/default/sawsbuckautumn.png"
    },
    "sawsbuckwinter": {
      "textures": "textures/sprites/default/sawsbuckwinter.png"
    },
    "vivillonarchipelago": {
      "textures": "textures/sprites/default/vivillonarchipelago.png"
    },
    "vivilloncontinental": {
      "textures": "textures/sprites/default/vivilloncontinental.png"
    },
    "vivillonelegant": {
      "textures": "textures/sprites/default/vivillonelegant.png"
    },
    "vivillongarden": {
      "textures": "textures/sprites/default/vivillongarden.png"
    },
    "vivillonjungle": {
      "textures": "textures/sprites/default/vivillonjungle.png"
    },
    "vivillonmarine": {
      "textures": "textures/sprites/default/vivillonmarine.png"
    },
    "vivillonmodern": {
      "textures": "textures/sprites/default/vivillonmodern.png"
    },
    "vivillonmonsoon": {
      "textures": "textures/sprites/default/vivillonmonsoon.png"
    },
    "vivillonocean": {
      "textures": "textures/sprites/default/vivillonocean.png"
    },
    "vivillonpolar": {
      "textures": "textures/sprites/default/vivillonpolar.png"
    },
    "vivillonriver": {
      "textures": "textures/sprites/default/vivillonriver.png"
    },
    "vivillonsandstorm": {
      "textures": "textures/sprites/default/vivillonsandstorm.png"
    },
    "vivillonsavanna": {
      "textures": "textures/sprites/default/vivillonsavanna.png"
    },
    "vivillonsun": {
      "textures": "textures/sprites/default/vivillonsun.png"
    },
    "vivillontundra": {
      "textures": "textures/sprites/default/vivillontundra.png"
    },
    "floetteblue": {
      "textures": "textures/sprites/default/floetteblue.png"
    },
    "floetteorange": {
      "textures": "textures/sprites/default/floetteorange.png"
    },
    "floettewhite": {
      "textures": "textures/sprites/default/floettewhite.png"
    },
    "floetteyellow": {
      "textures": "textures/sprites/default/floetteyellow.png"
    },
    "florgesblue": {
      "textures": "textures/sprites/default/florgesblue.png"
    },
    "florgesorange": {
      "textures": "textures/sprites/default/florgesorange.png"
    },
    "florgeswhite": {
      "textures": "textures/sprites/default/florgeswhite.png"
    },
    "florgesyellow": {
      "textures": "textures/sprites/default/florgesyellow.png"
    },
    "furfroudandy": {
      "textures": "textures/sprites/default/furfroudandy.png"
    },
    "furfroudebutante": {
      "textures": "textures/sprites/default/furfroudebutante.png"
    },
    "furfroudiamond": {
      "textures": "textures/sprites/default/furfroudiamond.png"
    },
    "furfrouheart": {
      "textures": "textures/sprites/default/furfrouheart.png"
    },
    "furfroukabuki": {
      "textures": "textures/sprites/default/furfroukabuki.png"
    },
    "furfroumatron": {
      "textures": "textures/sprites/default/furfroumatron.png"
    },
    "furfroupharaoh": {
      "textures": "textures/sprites/default/furfroupharaoh.png"
    },
    "furfroustar": {
      "textures": "textures/sprites/default/furfroustar.png"
    },
    "miniororange": {
      "textures": "textures/sprites/default/miniororange.png"
    },
    "minioryellow": {
      "textures": "textures/sprites/default/minioryellow.png"
    },
    "miniorgreen": {
      "textures": "textures/sprites/default/miniorgreen.png"
    },
    "miniorblue": {
      "textures": "textures/sprites/default/miniorblue.png"
    },
    "miniorindigo": {
      "textures": "textures/sprites/default/miniorindigo.png"
    },
    "miniorviolet": {
      "textures": "textures/sprites/default/miniorviolet.png"
    },
    "tatsugiridroopy": {
      "textures": "textures/sprites/default/tatsugiridroopy.png"
    },
    "tatsugiristretchy": {
      "textures": "textures/sprites/default/tatsugiristretchy.png"
    },
    "vivillonhighplains": {
      "textures": "textures/sprites/default/vivillonhighplains.png"
    },
    "vivillonicysnow": {
      "textures": "textures/sprites/default/vivillonicysnow.png"
    },
    "furfroulareine": {
      "textures": "textures/sprites/default/furfroulareine.png"
    },
    "alcremierubycream": {
      "textures": "textures/sprites/default/alcremierubycream.png"
    },
    "alcremiematchacream": {
      "textures": "textures/sprites/default/alcremiematchacream.png"
    },
    "alcremiemintcream": {
      "textures": "textures/sprites/default/alcremiemintcream.png"
    },
    "alcremielemoncream": {
      "textures": "textures/sprites/default/alcremielemoncream.png"
    },
    "alcremiesaltedcream": {
      "textures": "textures/sprites/default/alcremiesaltedcream.png"
    },
    "alcremierubyswirl": {
      "textures": "textures/sprites/default/alcremierubyswirl.png"
    },
    "alcremiecaramelswirl": {
      "textures": "textures/sprites/default/alcremiecaramelswirl.png"
    },
    "alcremierainbowswirl": {
      "textures": "textures/sprites/default/alcremierainbowswirl.png"
    },
    "mewtwoarmored": {
      "textures": "textures/sprites/default/mewtwoarmored.png"
    },
    "mewtwomegaxshadow": {
      "textures": "textures/sprites/default/mewtwomegaxshadow.png"
    },
    "mewtwomegayshadow": {
      "textures": "textures/sprites/default/mewtwomegayshadow.png"
    },
    "mewtwoshadow": {
      "textures": "textures/sprites/default/mewtwoshadow.png"
    },
    "mewchristmas": {
      "textures": "textures/sprites/default/mewchristmas.png"
    },
    "comfeychristmas": {
      "textures": "textures/sprites/default/comfeychristmas.png"
    },
    "tinkatonchristmas": {
      "textures": "textures/sprites/default/tinkatonchristmas.png"
    },
    "gardevoirchristmas": {
      "textures": "textures/sprites/default/gardevoirchristmas.png"
    },
    "galladechristmas": {
      "textures": "textures/sprites/default/galladechristmas.png"
    },
    "armarougechristmas": {
      "textures": "textures/sprites/default/armarougechristmas.png"
    },
    "galladechristmasmega": {
      "textures": "textures/sprites/default/galladechristmasmega.png"
    },
    "pikachuwitch": {
      "textures": "textures/sprites/default/pikachuwitch.png"
    },
    "pikachucaptin": {
      "textures": "textures/sprites/default/pikachucaptin.png"
    },
    "pikachusanta": {
      "textures": "textures/sprites/default/pikachusanta.png"
    },
    "pikachudetective": {
      "textures": "textures/sprites/default/pikachudetective.png"
    },
    "pikachudoll": {
      "textures": "textures/sprites/default/pikachudoll.png"
    },
    "snorlaxsanta": {
      "textures": "textures/sprites/default/snorlaxsanta.png"
    },
    "gastlyhalloween": {
      "textures": "textures/sprites/default/gastlyhalloween.png"
    },
    "haunterhalloween": {
      "textures": "textures/sprites/default/haunterhalloween.png"
    },
    "gengarhalloween": {
      "textures": "textures/sprites/default/gengarhalloween.png"
    },
    "flabebeblue": {
      "textures": "textures/sprites/default/flabebeblue.png"
    },
    "flabebeorange": {
      "textures": "textures/sprites/default/flabebeorange.png"
    },
    "flabebewhite": {
      "textures": "textures/sprites/default/flabebewhite.png"
    },
    "flabebeyellow": {
      "textures": "textures/sprites/default/flabebeyellow.png"
    },
    "unown_b": {
      "textures": "textures/sprites/default/unown_b.png"
    },
    "unown_c": {
      "textures": "textures/sprites/default/unown_c.png"
    },
    "unown_d": {
      "textures": "textures/sprites/default/unown_d.png"
    },
    "unown_e": {
      "textures": "textures/sprites/default/unown_e.png"
    },
    "unown_f": {
      "textures": "textures/sprites/default/unown_f.png"
    },
    "unown_g": {
      "textures": "textures/sprites/default/unown_g.png"
    },
    "unown_h": {
      "textures": "textures/sprites/default/unown_h.png"
    },
    "unown_i": {
      "textures": "textures/sprites/default/unown_i.png"
    },
    "unown_j": {
      "textures": "textures/sprites/default/unown_j.png"
    },
    "unown_k": {
      "textures": "textures/sprites/default/unown_k.png"
    },
    "unown_l": {
      "textures": "textures/sprites/default/unown_l.png"
    },
    "unown_m": {
      "textures": "textures/sprites/default/unown_m.png"
    },
    "unown_n": {
      "textures": "textures/sprites/default/unown_n.png"
    },
    "unown_o": {
      "textures": "textures/sprites/default/unown_o.png"
    },
    "unown_p": {
      "textures": "textures/sprites/default/unown_p.png"
    },
    "unown_q": {
      "textures": "textures/sprites/default/unown_q.png"
    },
    "unown_r": {
      "textures": "textures/sprites/default/unown_r.png"
    },
    "unown_s": {
      "textures": "textures/sprites/default/unown_s.png"
    },
    "unown_t": {
      "textures": "textures/sprites/default/unown_t.png"
    },
    "unown_u": {
      "textures": "textures/sprites/default/unown_u.png"
    },
    "unown_v": {
      "textures": "textures/sprites/default/unown_v.png"
    },
    "unown_w": {
      "textures": "textures/sprites/default/unown_w.png"
    },
    "unown_x": {
      "textures": "textures/sprites/default/unown_x.png"
    },
    "unown_y": {
      "textures": "textures/sprites/default/unown_y.png"
    },
    "unown_z": {
      "textures": "textures/sprites/default/unown_z.png"
    },
    "pikachu_witch": {
      "textures": "textures/sprites/default/pikachu_witch.png"
    },
    "pikachu_captin": {
      "textures": "textures/sprites/default/pikachu_captin.png"
    },
    "pikachu_santa": {
      "textures": "textures/sprites/default/pikachu_santa.png"
    },
    "pikachu_detective": {
      "textures": "textures/sprites/default/pikachu_detective.png"
    },
    "pikachu_doll": {
      "textures": "textures/sprites/default/pikachu_doll.png"
    },
    "sandshrew_halloween": {
      "textures": "textures/sprites/default/sandshrew_halloween.png"
    },
    "sandslash_halloween": {
      "textures": "textures/sprites/default/sandslash_halloween.png"
    },
    "golurk_halloween": {
      "textures": "textures/sprites/default/golurk_halloween.png"
    },
    "clodsire_stpatrick": {
      "textures": "textures/sprites/default/clodsire_stpatrick.png"
    },
    "gastly_halloween": {
      "textures": "textures/sprites/default/gastly_halloween.png"
    },
    "haunter_halloween": {
      "textures": "textures/sprites/default/haunter_halloween.png"
    },
    "gengar_halloween": {
      "textures": "textures/sprites/default/gengar_halloween.png"
    },
    "snorlax_christmas": {
      "textures": "textures/sprites/default/snorlax.png"
    },
    "mewtwo_shadow": {
      "textures": "textures/sprites/default/mewtwo_shadow.png"
    },
    "mewtwo_armored": {
      "textures": "textures/sprites/default/mewtwo_armored.png"
    },
    "mewtwomegax_shadow": {
      "textures": "textures/sprites/default/mewtwomegax_shadow.png"
    },
    "mewtwomegay_shadow": {
      "textures": "textures/sprites/default/mewtwomegay_shadow.png"
    },
    "mew_christmas": {
      "textures": "textures/sprites/default/mew_christmas.png"
    },
    "unown_exclamation": {
      "textures": "textures/sprites/default/unown_exclamation.png"
    },
    "unown_question": {
      "textures": "textures/sprites/default/unown_question.png"
    },
    "celebi_halloween": {
      "textures": "textures/sprites/default/celebi_halloween.png"
    },
    "gardevoir_christmas": {
      "textures": "textures/sprites/default/gardevoir_christmas.png"
    },
    "spheal_watermelon": {
      "textures": "textures/sprites/default/spheal_watermelon.png"
    },
    "burmy_sandy": {
      "textures": "textures/sprites/default/burmy_sandy.png"
    },
    "burmy_trash": {
      "textures": "textures/sprites/default/burmy_trash.png"
    },
    "shellos_east": {
      "textures": "textures/sprites/default/shellos_east.png"
    },
    "gastrodon_east": {
      "textures": "textures/sprites/default/gastrodon_east.png"
    },
    "gible_halloween": {
      "textures": "textures/sprites/default/gible_halloween.png"
    },
    "gabite_halloween": {
      "textures": "textures/sprites/default/gabite_halloween.png"
    },
    "garchomp_halloween": {
      "textures": "textures/sprites/default/garchomp_halloween.png"
    },
    "garchompmega_halloween": {
      "textures": "textures/sprites/default/garchompmega_halloween.png"
    },
    "gallade_christmas": {
      "textures": "textures/sprites/default/gallade_christmas.png"
    },
    "gallademega_christmas": {
      "textures": "textures/sprites/default/gallademega_christmas.png"
    },
    "darkrai_halloween": {
      "textures": "textures/sprites/default/darkrai_halloween.png"
    },
    "victini_valentine": {
      "textures": "textures/sprites/default/victini.png"
    },
    "trubbish_halloween": {
      "textures": "textures/sprites/default/trubbish_halloween.png"
    },
    "garbodor_halloween": {
      "textures": "textures/sprites/default/garbodor_halloween.png"
    },
    "zorua_halloween": {
      "textures": "textures/sprites/default/zorua_halloween.png"
    },
    "zoroark_halloween": {
      "textures": "textures/sprites/default/zoroark_halloween.png"
    },
    "deerling_summer": {
      "textures": "textures/sprites/default/deerling_summer.png"
    },
    "deerling_autumn": {
      "textures": "textures/sprites/default/deerling_autumn.png"
    },
    "deerling_winter": {
      "textures": "textures/sprites/default/deerling_winter.png"
    },
    "sawsbuck_summer": {
      "textures": "textures/sprites/default/sawsbuck_summer.png"
    },
    "sawsbuck_autumn": {
      "textures": "textures/sprites/default/sawsbuck_autumn.png"
    },
    "sawsbuck_winter": {
      "textures": "textures/sprites/default/sawsbuck_winter.png"
    },
    "golett_halloween": {
      "textures": "textures/sprites/default/golett_halloween.png"
    },
    "vivillon_archipelago": {
      "textures": "textures/sprites/default/vivillon_archipelago.png"
    },
    "vivillon_continental": {
      "textures": "textures/sprites/default/vivillon_continental.png"
    },
    "vivillon_elegant": {
      "textures": "textures/sprites/default/vivillon_elegant.png"
    },
    "vivillon_garden": {
      "textures": "textures/sprites/default/vivillon_garden.png"
    },
    "vivillon_highplains": {
      "textures": "textures/sprites/default/vivillon_highplains.png"
    },
    "vivillon_icysnow": {
      "textures": "textures/sprites/default/vivillon_icysnow.png"
    },
    "vivillon_jungle": {
      "textures": "textures/sprites/default/vivillon_jungle.png"
    },
    "vivillon_marine": {
      "textures": "textures/sprites/default/vivillon_marine.png"
    },
    "vivillon_modern": {
      "textures": "textures/sprites/default/vivillon_modern.png"
    },
    "vivillon_monsoon": {
      "textures": "textures/sprites/default/vivillon_monsoon.png"
    },
    "vivillon_ocean": {
      "textures": "textures/sprites/default/vivillon_ocean.png"
    },
    "vivillon_polar": {
      "textures": "textures/sprites/default/vivillon_polar.png"
    },
    "vivillon_river": {
      "textures": "textures/sprites/default/vivillon_river.png"
    },
    "vivillon_sandstorm": {
      "textures": "textures/sprites/default/vivillon_sandstorm.png"
    },
    "vivillon_savanna": {
      "textures": "textures/sprites/default/vivillon_savanna.png"
    },
    "vivillon_sun": {
      "textures": "textures/sprites/default/vivillon_sun.png"
    },
    "vivillon_tundra": {
      "textures": "textures/sprites/default/vivillon_tundra.png"
    },
    "vivillon_valentine": {
      "textures": "textures/sprites/default/vivillon_valentine.png"
    },
    "flabebe_blue": {
      "textures": "textures/sprites/default/flabebe_blue.png"
    },
    "flabebe_orange": {
      "textures": "textures/sprites/default/flabebe_orange.png"
    },
    "flabebe_white": {
      "textures": "textures/sprites/default/flabebe_white.png"
    },
    "flabebe_yellow": {
      "textures": "textures/sprites/default/flabebe_yellow.png"
    },
    "floette_blue": {
      "textures": "textures/sprites/default/floette_blue.png"
    },
    "floette_orange": {
      "textures": "textures/sprites/default/floette_orange.png"
    },
    "floette_white": {
      "textures": "textures/sprites/default/floette_white.png"
    },
    "floette_yellow": {
      "textures": "textures/sprites/default/floette_yellow.png"
    },
    "florges_blue": {
      "textures": "textures/sprites/default/florges_blue.png"
    },
    "florges_orange": {
      "textures": "textures/sprites/default/florges_orange.png"
    },
    "florges_white": {
      "textures": "textures/sprites/default/florges_white.png"
    },
    "florges_yellow": {
      "textures": "textures/sprites/default/florges_yellow.png"
    },
    "furfrou_dandy": {
      "textures": "textures/sprites/default/furfrou_dandy.png"
    },
    "furfrou_debutante": {
      "textures": "textures/sprites/default/furfrou_debutante.png"
    },
    "furfrou_diamond": {
      "textures": "textures/sprites/default/furfrou_diamond.png"
    },
    "furfrou_heart": {
      "textures": "textures/sprites/default/furfrou_heart.png"
    },
    "furfrou_kabuki": {
      "textures": "textures/sprites/default/furfrou_kabuki.png"
    },
    "furfrou_lareine": {
      "textures": "textures/sprites/default/furfrou_lareine.png"
    },
    "furfrou_matron": {
      "textures": "textures/sprites/default/furfrou_matron.png"
    },
    "furfrou_pharaoh": {
      "textures": "textures/sprites/default/furfrou_pharaoh.png"
    },
    "furfrou_star": {
      "textures": "textures/sprites/default/furfrou_star.png"
    },
    "comfey_christmas": {
      "textures": "textures/sprites/default/comfey_christmas.png"
    },
    "minior_orange": {
      "textures": "textures/sprites/default/minior_orange.png"
    },
    "minior_yellow": {
      "textures": "textures/sprites/default/minior_yellow.png"
    },
    "minior_green": {
      "textures": "textures/sprites/default/minior_green.png"
    },
    "minior_blue": {
      "textures": "textures/sprites/default/minior_blue.png"
    },
    "minior_indigo": {
      "textures": "textures/sprites/default/minior_indigo.png"
    },
    "minior_violet": {
      "textures": "textures/sprites/default/minior_violet.png"
    },
    "mimikyu_raichu": {
      "textures": "textures/sprites/default/mimikyu_raichu.png"
    },
    "mimikyu_riolu": {
      "textures": "textures/sprites/default/mimikyu_riolu.png"
    },
    "mimikyu_yamper": {
      "textures": "textures/sprites/default/mimikyu_yamper.png"
    },
    "alcremie_rubycream": {
      "textures": "textures/sprites/default/alcremie_rubycream.png"
    },
    "alcremie_matchacream": {
      "textures": "textures/sprites/default/alcremie_matchacream.png"
    },
    "alcremie_mintcream": {
      "textures": "textures/sprites/default/alcremie_mintcream.png"
    },
    "alcremie_lemoncream": {
      "textures": "textures/sprites/default/alcremie_lemoncream.png"
    },
    "alcremie_saltedcream": {
      "textures": "textures/sprites/default/alcremie_saltedcream.png"
    },
    "alcremie_rubyswirl": {
      "textures": "textures/sprites/default/alcremie_rubyswirl.png"
    },
    "alcremie_caramelswirl": {
      "textures": "textures/sprites/default/alcremie_caramelswirl.png"
    },
    "alcremie_rainbowswirl": {
      "textures": "textures/sprites/default/alcremie_rainbowswirl.png"
    },
    "armarouge_christmas": {
      "textures": "textures/sprites/default/armarouge_christmas.png"
    },
    "ceruledge_halloween": {
      "textures": "textures/sprites/default/ceruledge_halloween.png"
    },
    "tinkaton_christmas": {
      "textures": "textures/sprites/default/tinkaton_christmas.png"
    },
    "tatsugiri_droopy": {
      "textures": "textures/sprites/default/tatsugiri_droopy.png"
    },
    "tatsugiri_stretchy": {
      "textures": "textures/sprites/default/tatsugiri_stretchy.png"
    },
    "snorlax_santa": {
      "textures": "textures/sprites/default/snorlax_santa.png"
    },
    "spinda_bow_ties": {
      "textures": "textures/sprites/default/spinda_bow_ties.png"
    },
    "spinda_doublegangar": {
      "textures": "textures/sprites/default/spinda_doublegangar.png"
    },
    "spinda_face_scar": {
      "textures": "textures/sprites/default/spinda_face_scar.png"
    },
    "spinda_small_king": {
      "textures": "textures/sprites/default/spinda_small_king.png"
    },
    "spinda_dots": {
      "textures": "textures/sprites/default/spinda_dots.png"
    },
    "spinda_glasses": {
      "textures": "textures/sprites/default/spinda_glasses.png"
    },
    "spinda_eyebrows": {
      "textures": "textures/sprites/default/spinda_eyebrows.png"
    },
    "spinda_heart": {
      "textures": "textures/sprites/default/spinda_heart.png"
    },
    "torterra_stpatrick": {
      "textures": "textures/sprites/default/torterra_stpatrick.png"
    },
    "alcremie_ruby_cream": {
      "textures": "textures/sprites/default/alcremie_ruby_cream.png"
    },
    "alcremie_matcha_cream": {
      "textures": "textures/sprites/default/alcremie_matcha_cream.png"
    },
    "alcremie_mint_cream": {
      "textures": "textures/sprites/default/alcremie_mint_cream.png"
    },
    "alcremie_lemon_cream": {
      "textures": "textures/sprites/default/alcremie_lemon_cream.png"
    },
    "alcremie_salted_cream": {
      "textures": "textures/sprites/default/alcremie_salted_cream.png"
    },
    "alcremie_ruby_swirl": {
      "textures": "textures/sprites/default/alcremie_ruby_swirl.png"
    },
    "alcremie_caramel_swirl": {
      "textures": "textures/sprites/default/alcremie_caramel_swirl.png"
    },
    "alcremie_rainbow_swirl": {
      "textures": "textures/sprites/default/alcremie_rainbow_swirl.png"
    },
    "vivillon_high_plains": {
      "textures": "textures/sprites/default/vivillon_high_plains.png"
    },
    "vivillon_icy_snow": {
      "textures": "textures/sprites/default/vivillon_icy_snow.png"
    },
    "furfrou_la_reine": {
      "textures": "textures/sprites/default/furfrou_la_reine.png"
    },
    "rockruffdusk": {
      "textures": "textures/sprites/default/rockruffdusk.png"
    },
    "greninja_ash": {
      "textures": "textures/sprites/default/greninja_ash.png"
    },
    "dugtrio_independence": {
      "textures": "textures/sprites/default/dugtrio_independence.png"
    },
    "cubone_independence": {
      "textures": "textures/sprites/default/cubone_independence.png"
    },
    "houndoom_independence": {
      "textures": "textures/sprites/default/houndoom_independence.png"
    },
    "wailord_independence": {
      "textures": "textures/sprites/default/wailord_independence.png"
    },
    "mew_shadow": {
      "textures": "textures/sprites/default/mew_shadow.png"
    },
    "flygon_fly": {
      "textures": "textures/sprites/default/flygon_fly.png"
    },
    "ditto_slimeking": {
      "textures": "textures/sprites/default/ditto_slimeking.png"
    },
    "excadrill_miner": {
      "textures": "textures/sprites/default/excadrill_miner.png"
    },
    "genesect_beru": {
      "textures": "textures/sprites/default/genesect_beru.png"
    },
    "genesectdouse_beru": {
      "textures": "textures/sprites/default/genesectdouse_beru.png"
    },
    "genesectshock_beru": {
      "textures": "textures/sprites/default/genesectshock_beru.png"
    },
    "genesectburn_beru": {
      "textures": "textures/sprites/default/genesectburn_beru.png"
    },
    "genesectchill_beru": {
      "textures": "textures/sprites/default/genesectchill_beru.png"
    },
    "lugia_shadow": {
      "textures": "textures/sprites/default/lugia_shadow.png"
    },
    "mamoswine_appa": {
      "textures": "textures/sprites/default/mamoswine_appa.png"
    },
    "caterpie_king": {
      "textures": "textures/sprites/default/caterpie_king.png"
    },
    "golurk_fullmetal": {
      "textures": "textures/sprites/default/golurk_fullmetal.png"
    },
    "scizor_ranger": {
      "textures": "textures/sprites/default/scizor_ranger.png"
    },
    "meloetta_diva": {
      "textures": "textures/sprites/default/meloetta_diva.png"
    },
    "meloettapirouette_diva": {
      "textures": "textures/sprites/default/meloettapirouette_diva.png"
    },
    "genesect_teamplasma": {
      "textures": "textures/sprites/default/genesect_teamplasma.png"
    },
    "genesectdouse_teamplasma": {
      "textures": "textures/sprites/default/genesectdouse_teamplasma.png"
    },
    "genesectshock_teamplasma": {
      "textures": "textures/sprites/default/genesectshock_teamplasma.png"
    },
    "genesectburn_teamplasma": {
      "textures": "textures/sprites/default/genesectburn_teamplasma.png"
    },
    "genesectchill_teamplasma": {
      "textures": "textures/sprites/default/genesectchill_teamplasma.png"
    },
    "aloraichium_z": {
      "textures": "textures/items/held_items/z/aloraichium_z"
    },
    "buginium_z": {
      "textures": "textures/items/held_items/z/buginium_z"
    },
    "darkinium_z": {
      "textures": "textures/items/held_items/z/darkinium_z"
    },
    "decidium_z": {
      "textures": "textures/items/held_items/z/decidium_z"
    },
    "dragonium_z": {
      "textures": "textures/items/held_items/z/dragonium_z"
    },
    "eevium_z": {
      "textures": "textures/items/held_items/z/eevium_z"
    },
    "electrium_z": {
      "textures": "textures/items/held_items/z/electrium_z"
    },
    "fairium_z": {
      "textures": "textures/items/held_items/z/fairium_z"
    },
    "fightinium_z": {
      "textures": "textures/items/held_items/z/fightinium_z"
    },
    "firium_z": {
      "textures": "textures/items/held_items/z/firium_z"
    },
    "flyinium_z": {
      "textures": "textures/items/held_items/z/flyinium_z"
    },
    "ghostium_z": {
      "textures": "textures/items/held_items/z/ghostium_z"
    },
    "grassium_z": {
      "textures": "textures/items/held_items/z/grassium_z"
    },
    "groundium_z": {
      "textures": "textures/items/held_items/z/groundium_z"
    },
    "icium_z": {
      "textures": "textures/items/held_items/z/icium_z"
    },
    "incinium_z": {
      "textures": "textures/items/held_items/z/incinium_z"
    },
    "kommonium_z": {
      "textures": "textures/items/held_items/z/kommonium_z"
    },
    "lunalium_z": {
      "textures": "textures/items/held_items/z/lunalium_z"
    },
    "lycanium_z": {
      "textures": "textures/items/held_items/z/lycanium_z"
    },
    "marshadium_z": {
      "textures": "textures/items/held_items/z/marshadium_z"
    },
    "mewnium_z": {
      "textures": "textures/items/held_items/z/mewnium_z"
    },
    "mimikium_z": {
      "textures": "textures/items/held_items/z/mimikium_z"
    },
    "normalium_z": {
      "textures": "textures/items/held_items/z/normalium_z"
    },
    "pikanium_z": {
      "textures": "textures/items/held_items/z/pikanium_z"
    },
    "pikashunium_z": {
      "textures": "textures/items/held_items/z/pikashunium_z"
    },
    "poisonium_z": {
      "textures": "textures/items/held_items/z/poisonium_z"
    },
    "primarium_z": {
      "textures": "textures/items/held_items/z/primarium_z"
    },
    "psychium_z": {
      "textures": "textures/items/held_items/z/psychium_z"
    },
    "rockium_z": {
      "textures": "textures/items/held_items/z/rockium_z"
    },
    "snorlium_z": {
      "textures": "textures/items/held_items/z/snorlium_z"
    },
    "solganium_z": {
      "textures": "textures/items/held_items/z/solganium_z"
    },
    "steelium_z": {
      "textures": "textures/items/held_items/z/steelium_z"
    },
    "tapunium_z": {
      "textures": "textures/items/held_items/z/tapunium_z"
    },
    "ultranecrozium_z": {
      "textures": "textures/items/held_items/z/ultranecrozium_z"
    },
    "waterium_z": {
      "textures": "textures/items/held_items/z/waterium_z"
    },
<<<<<<< HEAD
    "dragonite_christmas": {
      "textures": "textures/sprites/default/dragonite_christmas.png"
    },
    "azumarill_christmas": {
      "textures": "textures/sprites/default/azumarill_christmas.png"
    },
    "hydreigon_christmas": {
      "textures": "textures/sprites/default/hydreigon_christmas.png"
    },
    "cinderace_christmas": {
      "textures": "textures/sprites/default/cinderace_christmas.png"
    },
    "golurk_christmas": {
      "textures": "textures/sprites/default/golurk_christmas.png"
    },
    "tyrantrum_christmas": {
      "textures": "textures/sprites/default/tyrantrum_christmas.png"
    },
    "mamoswine_christmas": {
      "textures": "textures/sprites/default/mamoswine_christmas.png"
    },
    "meloetta_christmas": {
      "textures": "textures/sprites/default/meloetta_christmas.png"
    },
    "lucario_christmas": {
      "textures": "textures/sprites/default/lucario_christmas.png"
    },
    "jirachi_christmas": {
      "textures": "textures/sprites/default/jirachi_christmas.png"
    },
    "toxapex_christmas": {
      "textures": "textures/sprites/default/toxapex_christmas.png"
    },
    "rillaboom_christmas": {
      "textures": "textures/sprites/default/rillaboom_christmas.png"
    },
    "maushold_christmas": {
      "textures": "textures/sprites/default/maushold_christmas.png"
=======
    "sableye_sculk": {
      "textures": "textures/sprites/default/sableye_sculk.png"
    },
    "zeraora_mjolnirsoul": {
      "textures": "textures/sprites/default/zeraora_mjolnirsoul.png"
>>>>>>> 533d0e84
    }
  }
}<|MERGE_RESOLUTION|>--- conflicted
+++ resolved
@@ -7117,7 +7117,6 @@
     "waterium_z": {
       "textures": "textures/items/held_items/z/waterium_z"
     },
-<<<<<<< HEAD
     "dragonite_christmas": {
       "textures": "textures/sprites/default/dragonite_christmas.png"
     },
@@ -7156,13 +7155,12 @@
     },
     "maushold_christmas": {
       "textures": "textures/sprites/default/maushold_christmas.png"
-=======
+    },
     "sableye_sculk": {
       "textures": "textures/sprites/default/sableye_sculk.png"
     },
     "zeraora_mjolnirsoul": {
       "textures": "textures/sprites/default/zeraora_mjolnirsoul.png"
->>>>>>> 533d0e84
     }
   }
 }